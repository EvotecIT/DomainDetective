using DnsClientX;
using System;
using System.Collections.Generic;
using System.Linq;
using System.Net;
using System.Globalization;
using System.Threading.Tasks;
using System.Text.RegularExpressions;

namespace DomainDetective {
    /// <summary>
    ///
    /// To validate an SPF record according to the RFC 7208 standard, you would need to check for several things.Here are some of the key points:
    /// 1.	The SPF record must start with "v=spf1".
    /// 2.	The SPF record should not exceed 10 DNS lookups - SPF implementations MUST limit the number of mechanisms and modifiers that do DNS lookups to at most 10 per SPF check, including any lookups caused by the use of the "include" mechanism or the "redirect" modifier.  If this number is exceeded during a check, a PermError MUST be returned.  The "include", "a", "mx", "ptr", and "exists" mechanisms as well as the "redirect" modifier do count against this limit.  The "all", "ip4", and "ip6" mechanisms do not require DNS lookups and therefore do not count against this limit. The "exp" modifier does not count against this limit because the DNS lookup to fetch the explanation string occurs after the SPF record has been evaluated.
    /// 3.	The SPF record should not have more than one "all" mechanism.
    /// 4.	The total length of the SPF record should stay below 512 bytes when possible.
    /// 5.	Each TXT chunk of the SPF record must be 255 bytes or less.
    /// </summary>
    /// <para>Part of the DomainDetective project.</para>
    public class SpfAnalysis {
        internal DnsConfiguration DnsConfiguration { get; set; }
        public string SpfRecord { get; private set; }
        public List<string> SpfRecords { get; private set; } = new List<string>();
        public bool SpfRecordExists { get; private set; } // should be true
        public bool MultipleSpfRecords { get; private set; } // should be false
        public bool StartsCorrectly { get; private set; } // should be true
        public bool ExceedsTotalCharacterLimit { get; private set; } // should be false
        public bool ExceedsCharacterLimit { get; private set; } // should be false
        public List<string> DnsLookups { get; private set; } = new List<string>();
        public int DnsLookupsCount { get; private set; }
        public bool ExceedsDnsLookups { get; private set; } // should be false
        public bool MultipleAllMechanisms { get; private set; } // should be false
        public bool ContainsCharactersAfterAll { get; private set; }
        public bool HasPtrType { get; private set; }
        public bool HasNullLookups { get; private set; }
        public bool HasRedirect { get; private set; }
        public bool HasExp { get; private set; }
        public bool InvalidIpSyntax { get; private set; }
        public List<string> ARecords { get; private set; } = new List<string>();
        public List<string> Ipv4Records { get; private set; } = new List<string>();
        public List<string> Ipv6Records { get; private set; } = new List<string>();
        public List<string> MxRecords { get; private set; } = new List<string>();
        public List<string> PtrRecords { get; private set; } = new List<string>();
        public List<string> IncludeRecords { get; private set; } = new List<string>();
        public List<string> ExistsRecords { get; private set; } = new List<string>();
        public string ExpValue { get; private set; }
        public string RedirectValue { get; private set; }
        public string AllMechanism { get; private set; }
        public string? DomainName { get; private set; }

        public List<string> ResolvedARecords { get; private set; } = new List<string>();
        public List<string> ResolvedIpv4Records { get; private set; } = new List<string>();
        public List<string> ResolvedIpv6Records { get; private set; } = new List<string>();
        public List<string> ResolvedMxRecords { get; private set; } = new List<string>();
        public List<string> ResolvedPtrRecords { get; private set; } = new List<string>();
        public List<string> ResolvedIncludeRecords { get; private set; } = new List<string>();
        public List<string> ResolvedExistsRecords { get; private set; } = new List<string>();

        public List<string> UnknownMechanisms { get; private set; } = new List<string>();

        public Dictionary<string, string> TestSpfRecords { get; } = new Dictionary<string, string>(StringComparer.OrdinalIgnoreCase);
        public bool CycleDetected { get; private set; }
        public string CyclePath { get; private set; }
        public bool PermError { get; private set; }
        public List<string> RedirectVisitedDomains { get; private set; } = new List<string>();
        private HashSet<string> _visitedDomains = new HashSet<string>(StringComparer.OrdinalIgnoreCase);


        public List<SpfPartAnalysis> SpfPartAnalyses { get; private set; } = new List<SpfPartAnalysis>();
        public List<SpfTestResult> SpfTestResults { get; private set; } = new List<SpfTestResult>();
        public Func<string, DnsRecordType, Task<DnsAnswer[]>>? QueryDnsOverride { private get; set; }

        private const int MaxDnsLookups = 10;
        public int ExpDnsLookupsCount { get; private set; }
        public bool ExpExceedsDnsLookups { get; private set; }
        private readonly List<string> _warnings = new();
        public IReadOnlyList<string> Warnings => _warnings;

        private static readonly Regex MacroRegex = new(
            @"%\{(?<letter>[slodipvhcrt])(?<digits>\d{1,2})?(?<reverse>r)?(?<delims>[.\-+,/_=]*)\}",
            RegexOptions.IgnoreCase | RegexOptions.Compiled);

        public void Reset() {
            SpfRecord = null;
            SpfRecords = new List<string>();
            SpfRecordExists = false;
            MultipleSpfRecords = false;
            StartsCorrectly = false;
            ExceedsTotalCharacterLimit = false;
            ExceedsCharacterLimit = false;
            DnsLookups = new List<string>();
            DnsLookupsCount = 0;
            ExceedsDnsLookups = false;
            MultipleAllMechanisms = false;
            ContainsCharactersAfterAll = false;
            HasPtrType = false;
            HasNullLookups = false;
            HasRedirect = false;
            HasExp = false;
            InvalidIpSyntax = false;
            CycleDetected = false;
            CyclePath = null;
            PermError = false;
            RedirectVisitedDomains = new List<string>();
            _visitedDomains = new HashSet<string>(StringComparer.OrdinalIgnoreCase);
            ARecords = new List<string>();
            Ipv4Records = new List<string>();
            Ipv6Records = new List<string>();
            MxRecords = new List<string>();
            PtrRecords = new List<string>();
            IncludeRecords = new List<string>();
            ExistsRecords = new List<string>();
            ResolvedARecords = new List<string>();
            ResolvedIpv4Records = new List<string>();
            ResolvedIpv6Records = new List<string>();
            ResolvedMxRecords = new List<string>();
            ResolvedPtrRecords = new List<string>();
            ResolvedIncludeRecords = new List<string>();
            ResolvedExistsRecords = new List<string>();
            UnknownMechanisms = new List<string>();
            ExpValue = null;
            RedirectValue = null;
            AllMechanism = null;
            DomainName = null;
            SpfPartAnalyses = new List<SpfPartAnalysis>();
            SpfTestResults = new List<SpfTestResult>();
            _warnings.Clear();
            ExpDnsLookupsCount = 0;
            ExpExceedsDnsLookups = false;
        }

        public async Task AnalyzeSpfRecords(IEnumerable<DnsAnswer> dnsResults, InternalLogger logger, string? domainName = null) {
            Reset();
            DomainName = domainName;
            if (dnsResults == null) {
                logger?.WriteVerbose("DNS query returned no results.");
                return;
            }
            var spfRecordList = dnsResults.ToList();
            SpfRecordExists = spfRecordList.Any();
            MultipleSpfRecords = spfRecordList.Count > 1;

            // create a list of strings from the list of DnsResult objects
            // we use DataStringsEscaped to get the escaped strings, as provided by DnsClientX
            // this will allow us to test if the record length exceeds 255 characters
            foreach (var record in spfRecordList) {
                SpfRecords.AddRange(record.DataStringsEscaped);
            }
            WarnIfSpfRecordChunksTooLong(logger);
            // However for analysis we only need the Data, as provided by DnsClientX
            if (dnsResults.Count() == 1) {
                SpfRecord = dnsResults.First().Data;
            } else {
                // if there are multiple records, we need to join them together to analyze them
                SpfRecord = string.Join(" ", SpfRecords);
            }

            logger.WriteVerbose($"Analyzing SPF record {SpfRecord}");

            // check the character limits
            CheckCharacterLimits(spfRecordList);

            // check the SPF record starts correctly
            StartsCorrectly = StartsCorrectly || SpfRecord.StartsWith("v=spf1", StringComparison.OrdinalIgnoreCase);

            // loop through the parts of the SPF record for remaining checks
            var parts = TokenizeSpfRecord(SpfRecord).ToArray();

            // check that the SPF record does not exceed 10 DNS lookups
            int dnsLookups = await CountDnsLookups(parts, _visitedDomains, new List<string>(), logger);
            DnsLookupsCount = dnsLookups;
            ExceedsDnsLookups = ExceedsDnsLookups || DnsLookupsCount > 10;

            // check that the SPF record does not have more than one "all" mechanism
            MultipleAllMechanisms = MultipleAllMechanisms || CountAllMechanisms(parts) > 1;

            // add the parts to the appropriate lists
            foreach (var part in parts) {
                AddPartToList(part, logger);
            }

            // check if the SPF record contains characters after "all"
            ContainsCharactersAfterAll = parts
                .Where(part => IsAllMechanism(part))
                .Any(part => !part.Equals(parts.Last(), StringComparison.OrdinalIgnoreCase));

            // check if the SPF record contains a PTR type
            HasPtrType = PtrRecords.Any();

            // check if the SPF record contains exists: with no domain
            CheckForNullDnsLookups(parts);

            // keep TestSpfRecords intact so subsequent operations like
            // GetFlattenedSpf can resolve fake DNS records in unit tests
        }


        private async Task<int> CountDnsLookups(string[] parts, HashSet<string> visitedDomains, List<string> path, InternalLogger? logger) {
            int dnsLookups = 0;
            foreach (var part in parts) {
                if (part.StartsWith("include:", StringComparison.OrdinalIgnoreCase)) {
                    var domain = part.Substring("include:".Length);
                    if (domain != string.Empty) {
                        if (!visitedDomains.Add(domain)) {
                            CycleDetected = true;
                            CyclePath ??= string.Join(" -> ", path.Concat(new[] { domain }));
                            PermError = true;
                            return dnsLookups;
                        }

                        DnsLookups.Add(domain);
                        path.Add(domain);
                        if (TestSpfRecords.TryGetValue(domain, out var fakeRecord)) {
                            dnsLookups++;
                            var resultParts = TokenizeSpfRecord(fakeRecord).ToArray();
                            foreach (var rp in resultParts) {
                                AddPartToResolvedLists(rp, logger);
                            }
                            dnsLookups += await CountDnsLookups(resultParts, visitedDomains, path, logger);
                        } else {
                            var dnsResults = await DnsConfiguration.QueryDNS(domain, DnsRecordType.TXT, "SPF1");
                            dnsLookups++;
                            if (dnsResults != null) {
                                foreach (var dnsResult in dnsResults) {
                                    var resultParts = TokenizeSpfRecord(dnsResult.Data).ToArray();
                                    foreach (var rp in resultParts) {
                                        AddPartToResolvedLists(rp, logger);
                                    }
                                    dnsLookups += await CountDnsLookups(resultParts, visitedDomains, path, logger);
                                }
                            }
                        }
                        path.RemoveAt(path.Count - 1);
                    }
                } else if (part.StartsWith("redirect=", StringComparison.OrdinalIgnoreCase)) {
                    var domain = part.Substring("redirect=".Length);
                    if (domain != string.Empty) {
                        RedirectVisitedDomains.Add(domain);
                        if (!visitedDomains.Add(domain)) {
                            CycleDetected = true;
                            CyclePath ??= string.Join(" -> ", path.Concat(new[] { domain }));
                            PermError = true;
                            return dnsLookups;
                        }

                        DnsLookups.Add(domain);
                        path.Add(domain);
                        if (TestSpfRecords.TryGetValue(domain, out var fakeRedirect)) {
                            dnsLookups++;
                            var resultParts = TokenizeSpfRecord(fakeRedirect).ToArray();
                            foreach (var rp in resultParts) {
                                AddPartToResolvedLists(rp, logger);
                            }
                            dnsLookups += await CountDnsLookups(resultParts, visitedDomains, path, logger);
                        } else {
                            var dnsResults = await DnsConfiguration.QueryDNS(domain, DnsRecordType.TXT, "SPF1");
                            dnsLookups++;
                            if (dnsResults != null) {
                                foreach (var dnsResult in dnsResults) {
                                    var resultParts = TokenizeSpfRecord(dnsResult.Data).ToArray();
                                    foreach (var rp in resultParts) {
                                        AddPartToResolvedLists(rp, logger);
                                    }
                                    dnsLookups += await CountDnsLookups(resultParts, visitedDomains, path, logger);
                                }
                            }
                        }
                        path.RemoveAt(path.Count - 1);
                    }
                } else if (part.StartsWith("exists:", StringComparison.OrdinalIgnoreCase)) {
                    var domain = part.Substring("exists:".Length);
                    if (domain != string.Empty) {
                        DnsLookups.Add(domain);
                    }
                    dnsLookups++;
                } else if (part.StartsWith("a:", StringComparison.OrdinalIgnoreCase) || part.StartsWith("mx:", StringComparison.OrdinalIgnoreCase) || part.StartsWith("ptr:", StringComparison.OrdinalIgnoreCase)) {
                    var domain = part.Substring(part.IndexOf(":") + 1);
                    if (domain != string.Empty) {
                        DnsLookups.Add(domain);
                    }
                    dnsLookups++;
                }
            }
            return dnsLookups;
        }

        private int CountAllMechanisms(string[] parts) {
            return parts.Count(part => IsAllMechanism(part));
        }

        private void CheckForNullDnsLookups(string[] parts) {
            foreach (var part in parts) {
                if ((part.StartsWith("ip4:", StringComparison.OrdinalIgnoreCase) || part.StartsWith("include:", StringComparison.OrdinalIgnoreCase) || part.StartsWith("a:", StringComparison.OrdinalIgnoreCase) || part.StartsWith("mx:", StringComparison.OrdinalIgnoreCase) || part.StartsWith("ptr:", StringComparison.OrdinalIgnoreCase) || part.StartsWith("exists:", StringComparison.OrdinalIgnoreCase) || part.StartsWith("ip6:", StringComparison.OrdinalIgnoreCase)) && part.EndsWith(":", StringComparison.Ordinal)) {
                    HasNullLookups = true;
                }
            }
        }

        private void CheckCharacterLimits(IEnumerable<DnsAnswer> spfRecords) {
            int totalLength = 0;
            foreach (var record in spfRecords) {
                foreach (var chunk in record.DataStringsEscaped) {
                    totalLength += chunk.Length;
                    ExceedsCharacterLimit = ExceedsCharacterLimit || chunk.Length > 255;
                }
            }
            ExceedsTotalCharacterLimit = totalLength > 512;
        }

        /// <summary>Adds warnings for SPF TXT chunks over 255 characters.</summary>
        private void WarnIfSpfRecordChunksTooLong(InternalLogger? logger) {
            for (int i = 0; i < SpfRecords.Count; i++) {
                if (SpfRecords[i].Length > 255) {
                    _warnings.Add($"SPF record chunk {i + 1} exceeds 255 characters.");
                    logger?.WriteWarning($"SPF record chunk {i + 1} exceeds 255 characters.");
                }
            }
        }

        private void AddPartToList(string part, InternalLogger? logger) {
            var token = part.Trim('"');
            var normalized = token.TrimStart('+', '-', '~', '?');
            ValidateMacros(token, logger);
            if (token.StartsWith("a:", StringComparison.OrdinalIgnoreCase)) {
                ARecords.Add(token.Substring(2).Trim('"'));
            } else if (token.StartsWith("mx:", StringComparison.OrdinalIgnoreCase)) {
                MxRecords.Add(token.Substring(3).Trim('"'));
            } else if (token.StartsWith("ptr:", StringComparison.OrdinalIgnoreCase)) {
                PtrRecords.Add(token.Substring(4).Trim('"'));
            } else if (token.StartsWith("exists:", StringComparison.OrdinalIgnoreCase)) {
                ExistsRecords.Add(token.Substring(7).Trim('"'));
            } else if (token.StartsWith("ip4:", StringComparison.OrdinalIgnoreCase)) {
                var value = token.Substring(4).Trim('"');
                Ipv4Records.Add(value);
                if (!TryParseCidr(value, 32)) {
                    InvalidIpSyntax = true;
                }
            } else if (token.StartsWith("ip6:", StringComparison.OrdinalIgnoreCase)) {
                var value = token.Substring(4).Trim('"');
                Ipv6Records.Add(value);
                if (!TryParseCidr(value, 128)) {
                    InvalidIpSyntax = true;
                }
            } else if (token.StartsWith("include:", StringComparison.OrdinalIgnoreCase)) {
                IncludeRecords.Add(token.Substring(8).Trim('"'));
            } else if (token.StartsWith("redirect=", StringComparison.OrdinalIgnoreCase)) {
                RedirectValue = token.Substring(9).Trim('"');
                HasRedirect = true;
            } else if (token.StartsWith("exp=", StringComparison.OrdinalIgnoreCase)) {
                ExpValue = token.Substring(4).Trim('"');
                HasExp = true;
            } else if (IsAllMechanism(token)) {
                AllMechanism = token.Trim('"');
            } else if (!IsAllowedMechanismOrModifier(normalized)) {
                if (!UnknownMechanisms.Contains(token)) {
                    UnknownMechanisms.Add(token);
                }
            }

            AddPartToResolvedLists(part, logger);
        }

        private void AddPartToResolvedLists(string part, InternalLogger? logger) {
            var token = part.Trim('"');
            var normalized = token.TrimStart('+', '-', '~', '?');
            if (token.StartsWith("a:", StringComparison.OrdinalIgnoreCase)) {
                ResolvedARecords.Add(token.Substring(2).Trim('"'));
            } else if (token.StartsWith("mx:", StringComparison.OrdinalIgnoreCase)) {
                ResolvedMxRecords.Add(token.Substring(3).Trim('"'));
            } else if (token.StartsWith("ptr:", StringComparison.OrdinalIgnoreCase)) {
                ResolvedPtrRecords.Add(token.Substring(4).Trim('"'));
            } else if (token.StartsWith("exists:", StringComparison.OrdinalIgnoreCase)) {
                ResolvedExistsRecords.Add(token.Substring(7).Trim('"'));
            } else if (token.StartsWith("ip4:", StringComparison.OrdinalIgnoreCase)) {
                ResolvedIpv4Records.Add(token.Substring(4).Trim('"'));
            } else if (token.StartsWith("ip6:", StringComparison.OrdinalIgnoreCase)) {
                ResolvedIpv6Records.Add(token.Substring(4).Trim('"'));
            } else if (token.StartsWith("include:", StringComparison.OrdinalIgnoreCase)) {
                ResolvedIncludeRecords.Add(token.Substring(8).Trim('"'));
            } else if (!IsAllowedMechanismOrModifier(normalized) && !IsAllMechanism(normalized)) {
                if (!UnknownMechanisms.Contains(token)) {
                    UnknownMechanisms.Add(token);
                }
            }
            ValidateMacros(token, logger);
        }

        private void ValidateMacros(string token, InternalLogger? logger) {
            var index = token.IndexOf('%');
            while (index >= 0 && index < token.Length) {
                if (index + 1 >= token.Length) {
                    _warnings.Add($"Invalid percent escape in token '{token}'");
                    logger?.WriteWarning($"Invalid percent escape in token '{token}'");
                    break;
                }

                var next = token[index + 1];
                if (next == '%') {
                    index = token.IndexOf('%', index + 2);
                    continue;
                }

                if (next == '_' || next == '-') {
                    index = token.IndexOf('%', index + 2);
                    continue;
                }

                if (next == '{') {
                    var end = token.IndexOf('}', index + 2);
                    if (end == -1) {
                        _warnings.Add($"Invalid SPF macro syntax in token '{token}'");
                        logger?.WriteWarning($"Invalid SPF macro syntax in token '{token}'");
                        break;
                    }

                    var macro = token.Substring(index, end - index + 1);
                    if (!IsValidMacro(macro)) {
                        _warnings.Add($"Invalid SPF macro syntax: {macro}");
                        logger?.WriteWarning($"Invalid SPF macro syntax: {macro}");
                    }
                    index = token.IndexOf('%', end + 1);
                    continue;
                }

                _warnings.Add($"Invalid percent escape in token '{token}'");
                logger?.WriteWarning($"Invalid percent escape in token '{token}'");
                index = token.IndexOf('%', index + 1);
            }
        }

        private static bool IsValidMacro(string macro) {
            var match = MacroRegex.Match(macro);
            if (!match.Success) {
                return false;
            }

            if (match.Groups["digits"].Success &&
                (!int.TryParse(match.Groups["digits"].Value, out var digits) || digits > 99)) {
                return false;
            }

            return true;
        }

        private static bool IsAllowedMechanismOrModifier(string token) {
            return token.StartsWith("a:", StringComparison.OrdinalIgnoreCase)
                   || token.StartsWith("mx:", StringComparison.OrdinalIgnoreCase)
                   || token.StartsWith("ip4:", StringComparison.OrdinalIgnoreCase)
                   || token.StartsWith("ip6:", StringComparison.OrdinalIgnoreCase)
                   || token.StartsWith("include:", StringComparison.OrdinalIgnoreCase)
                   || token.StartsWith("exists:", StringComparison.OrdinalIgnoreCase)
                   || token.StartsWith("ptr:", StringComparison.OrdinalIgnoreCase)
                   || token.StartsWith("redirect=", StringComparison.OrdinalIgnoreCase)
                   || token.StartsWith("exp=", StringComparison.OrdinalIgnoreCase)
                   || token.Equals("v=spf1", StringComparison.OrdinalIgnoreCase)
                   || IsAllMechanism(token);
        }
      
        private static bool TryParseCidr(string value, int maxPrefixLength) {
            var segments = value.Split(new[] { '/' }, StringSplitOptions.RemoveEmptyEntries);
            if (segments.Length == 0 || segments.Length > 2) {
                return false;
            }

            if (!IPAddress.TryParse(segments[0], out _)) {
                return false;
            }

            if (segments.Length == 2) {
                if (!int.TryParse(segments[1], NumberStyles.None, CultureInfo.InvariantCulture, out var mask)) {
                    return false;
                }

                if (mask > maxPrefixLength) {
                    return false;
                }
            }

            return true;
        }

        private static bool IsAllMechanism(string part) {
            return part.Equals("all", StringComparison.OrdinalIgnoreCase)
                   || part.Equals("+all", StringComparison.OrdinalIgnoreCase)
                   || part.Equals("~all", StringComparison.OrdinalIgnoreCase)
                   || part.Equals("?all", StringComparison.OrdinalIgnoreCase)
                   || part.Equals("-all", StringComparison.OrdinalIgnoreCase);
        }

        private static IEnumerable<string> TokenizeSpfRecord(string record) {
            var tokens = new List<string>();
            if (string.IsNullOrEmpty(record)) {
                return tokens;
            }

            var current = new System.Text.StringBuilder();
            var inQuotes = false;
            var escapeNext = false;
            var commentDepth = 0;

            foreach (var c in record) {
                if (escapeNext) {
                    if (commentDepth == 0) {
                        current.Append(c);
                    }
                    escapeNext = false;
                    continue;
                }

                if (c == '\\') {
                    escapeNext = true;
                    continue;
                }

                if (commentDepth > 0) {
                    if (c == '(') {
                        commentDepth++;
                    } else if (c == ')') {
                        commentDepth--;
                    }
                    continue;
                }

                if (!inQuotes && c == '(') {
                    commentDepth = 1;
                    continue;
                }

                if (c == '"') {
                    if (inQuotes) {
                        tokens.Add(current.ToString());
                        current.Clear();
                        inQuotes = false;
                    } else {
                        if (current.Length > 0) {
                            tokens.Add(current.ToString());
                            current.Clear();
                        }
                        inQuotes = true;
                    }
                } else if (char.IsWhiteSpace(c) && !inQuotes) {
                    if (current.Length > 0) {
                        tokens.Add(current.ToString());
                        current.Clear();
                    }
                } else {
                    current.Append(c);
                }
            }

            if (current.Length > 0) {
                tokens.Add(current.ToString());
            }

            return tokens;
        }

        /// <summary>
        /// Produces a flattened SPF record by resolving include and redirect modifiers.
        /// </summary>
        public async Task<string> GetFlattenedSpf(InternalLogger? logger = null) {
            if (string.IsNullOrEmpty(SpfRecord)) {
                return string.Empty;
            }

            _warnings.Clear();

            var visited = new HashSet<string>(StringComparer.OrdinalIgnoreCase);
            var tokens = TokenizeSpfRecord(SpfRecord);
            var flattened = await FlattenTokens(tokens, visited, logger);
            var record = string.Join(" ", flattened);

            if (record.Length > 512) {
                _warnings.Add("Flattened SPF record exceeds 512 characters.");
                logger?.WriteWarning("Flattened SPF record exceeds 512 characters.");
            } else if (record.Length > 255) {
                _warnings.Add("Flattened SPF record exceeds 255 characters.");
                logger?.WriteWarning("Flattened SPF record exceeds 255 characters.");
            }

            return record;
        }

        private async Task<List<string>> FlattenTokens(IEnumerable<string> tokens, HashSet<string> visited, InternalLogger? logger) {
            List<string> result = new();
            foreach (var t in tokens) {
                var token = t.Trim('"');
                if (token.StartsWith("include:", StringComparison.OrdinalIgnoreCase)) {
                    var domain = token.Substring(8);
                    if (!string.IsNullOrEmpty(domain)) {
                        if (!visited.Add(domain)) {
                            CycleDetected = true;
                            _warnings.Add($"Cycle detected when flattening include {domain}");
                            logger?.WriteWarning($"Cycle detected when flattening include {domain}");
                            continue;
                        }

                        string? includeRecord = null;
                        if (TestSpfRecords.TryGetValue(domain, out var fakeRecord)) {
                            includeRecord = fakeRecord;
                        } else {
                            var answers = await DnsConfiguration.QueryDNS(domain, DnsRecordType.TXT, "SPF1");
                            if (answers != null && answers.Length > 0) {
                                includeRecord = answers[0].Data;
                            }
                        }

                        if (!string.IsNullOrEmpty(includeRecord)) {
                            var flattened = await FlattenTokens(TokenizeSpfRecord(includeRecord), visited, logger);
                            result.AddRange(flattened.Where(x =>
                                !x.Equals("v=spf1", StringComparison.OrdinalIgnoreCase) &&
                                !IsAllMechanism(x)));
                        }

                        visited.Remove(domain);
                    }
                } else if (token.StartsWith("redirect=", StringComparison.OrdinalIgnoreCase)) {
                    var domain = token.Substring(9);
                    if (!string.IsNullOrEmpty(domain)) {
                        string? redirectRecord = null;
                        if (TestSpfRecords.TryGetValue(domain, out var fakeRecord)) {
                            redirectRecord = fakeRecord;
                        } else {
                            var answers = await DnsConfiguration.QueryDNS(domain, DnsRecordType.TXT, "SPF1");
                            if (answers != null && answers.Length > 0) {
                                redirectRecord = answers[0].Data;
                            }
                        }

                        if (!string.IsNullOrEmpty(redirectRecord)) {
                            return await FlattenTokens(TokenizeSpfRecord(redirectRecord), visited, logger);
                        }
                    }
                } else {
                    if (!token.Equals("v=spf1", StringComparison.OrdinalIgnoreCase)) {
                        result.Add(token);
                    }
                }
            }

            result.Insert(0, "v=spf1");
            return result;
        }

<<<<<<< HEAD
        /// <summary>
        /// Flattens the SPF record into a list of IP addresses.
        /// </summary>
        public async Task<List<string>> GetFlattenedIpAddresses(InternalLogger? logger = null) {
            if (string.IsNullOrEmpty(SpfRecord)) {
                return new List<string>();
            }

            var visited = new HashSet<string>(StringComparer.OrdinalIgnoreCase);
            var tokens = TokenizeSpfRecord(SpfRecord);
            var flattened = await FlattenTokens(tokens, visited, logger);
            HashSet<string> ips = new(StringComparer.OrdinalIgnoreCase);
            int lookups = DnsLookupsCount;

            foreach (var t in flattened) {
                var token = t.Trim('"');
                var normalized = token.TrimStart('+', '-', '~', '?');
                if (normalized.StartsWith("ip4:", StringComparison.OrdinalIgnoreCase) ||
                    normalized.StartsWith("ip6:", StringComparison.OrdinalIgnoreCase)) {
                    ips.Add(normalized.Substring(normalized.IndexOf(':') + 1));
                } else if (normalized.StartsWith("a", StringComparison.OrdinalIgnoreCase)) {
                    var domain = GetMechanismDomain(normalized, "a", DomainName);
                    if (!string.IsNullOrEmpty(domain)) {
                        var a = await DnsConfiguration.QueryDNS(domain, DnsRecordType.A);
                        var aaaa = await DnsConfiguration.QueryDNS(domain, DnsRecordType.AAAA);
                        foreach (var r in a) { ips.Add(r.Data); }
                        foreach (var r in aaaa) { ips.Add(r.Data); }
                        lookups += 2;
                    }
                } else if (normalized.StartsWith("mx", StringComparison.OrdinalIgnoreCase)) {
                    var domain = GetMechanismDomain(normalized, "mx", DomainName);
                    if (!string.IsNullOrEmpty(domain)) {
                        var mx = await DnsConfiguration.QueryDNS(domain, DnsRecordType.MX);
                        lookups++;
                        foreach (var mxRec in mx) {
                            var parts = mxRec.Data.Split(new[] { ' ' }, StringSplitOptions.RemoveEmptyEntries);
                            if (parts.Length == 2) {
                                var host = parts[1].TrimEnd('.');
                                var a = await DnsConfiguration.QueryDNS(host, DnsRecordType.A);
                                var aaaa = await DnsConfiguration.QueryDNS(host, DnsRecordType.AAAA);
                                foreach (var r in a) { ips.Add(r.Data); }
                                foreach (var r in aaaa) { ips.Add(r.Data); }
                                lookups += 2;
                            }
                        }
                    }
                }
            }

            if (lookups > 10) {
                _warnings.Add("SPF record exceeds DNS lookup limit of 10.");
                logger?.WriteWarning("SPF record exceeds DNS lookup limit of 10.");
            }

            return ips.ToList();
        }

        private static string? GetMechanismDomain(string token, string mechanism, string? defaultDomain) {
            var value = token.Substring(mechanism.Length);
            if (value.StartsWith(":", StringComparison.Ordinal)) {
                value = value.Substring(1);
            }
            if (value.StartsWith("/", StringComparison.Ordinal)) {
                value = string.Empty;
            }
            var slash = value.IndexOf('/');
            if (slash >= 0) {
                value = value.Substring(0, slash);
            }
            return string.IsNullOrEmpty(value) ? defaultDomain : value;
        }
=======
        private async Task<DnsAnswer[]> QueryDns(string name, DnsRecordType type)
        {
            if (QueryDnsOverride != null)
            {
                return await QueryDnsOverride(name, type);
            }

            if (type == DnsRecordType.TXT && TestSpfRecords.TryGetValue(name, out var txt))
            {
                return new[] { new DnsAnswer { DataRaw = txt, Type = DnsRecordType.TXT } };
            }

            return await DnsConfiguration.QueryDNS(name, type);
        }

        private static string ApplyTransform(string value, string digits, bool reverse, string delims)
        {
            var separators = string.IsNullOrEmpty(delims) ? new[] { '.' } : delims.ToCharArray();
            var parts = value.Split(separators, StringSplitOptions.None);
            if (reverse)
            {
                Array.Reverse(parts);
            }

            if (!string.IsNullOrEmpty(digits) && int.TryParse(digits, out var count))
            {
                if (count < parts.Length)
                {
                    parts = parts.Skip(parts.Length - count).ToArray();
                }
            }

            return string.Join(".", parts);
        }

        private async Task<string> ExpandMacrosAsync(string text, IPAddress ip, string sender, string helo, string domain, InternalLogger? logger)
        {
            var result = new System.Text.StringBuilder();
            for (int i = 0; i < text.Length;)
            {
                var idx = text.IndexOf('%', i);
                if (idx == -1 || idx == text.Length - 1)
                {
                    result.Append(text.Substring(i));
                    break;
                }

                result.Append(text.Substring(i, idx - i));
                var next = text[idx + 1];
                if (next == '%')
                {
                    result.Append('%');
                    i = idx + 2;
                    continue;
                }

                if (next == '_')
                {
                    result.Append(' ');
                    i = idx + 2;
                    continue;
                }

                if (next == '-')
                {
                    result.Append("%20");
                    i = idx + 2;
                    continue;
                }

                if (next != '{')
                {
                    result.Append('%');
                    i = idx + 1;
                    continue;
                }

                var end = text.IndexOf('}', idx + 2);
                if (end == -1)
                {
                    result.Append(text.Substring(idx));
                    break;
                }

                var macro = text.Substring(idx, end - idx + 1);
                var match = MacroRegex.Match(macro);
                if (!match.Success)
                {
                    result.Append(macro);
                    i = end + 1;
                    continue;
                }

                if (ExpDnsLookupsCount > MaxDnsLookups)
                {
                    ExpExceedsDnsLookups = true;
                    return string.Empty;
                }

                var letter = match.Groups["letter"].Value[0];
                var digits = match.Groups["digits"].Value;
                var rev = match.Groups["reverse"].Success;
                var delims = match.Groups["delims"].Value;
                var upper = char.IsUpper(letter);
                letter = char.ToLowerInvariant(letter);

                string value = letter switch
                {
                    's' => sender,
                    'l' => sender.Split('@')[0],
                    'o' => sender.Contains('@') ? sender.Split('@')[1] : domain,
                    'd' => domain,
                    'i' => ip.ToString(),
                    'h' => helo,
                    'v' => ip.AddressFamily == System.Net.Sockets.AddressFamily.InterNetwork ? "in-addr" : "ip6",
                    'c' => ip.ToString(),
                    'r' => helo,
                    't' => DateTimeOffset.UtcNow.ToUnixTimeSeconds().ToString(System.Globalization.CultureInfo.InvariantCulture),
                    'p' => await GetPtrDomain(ip, logger),
                    _ => string.Empty
                };

                value = ApplyTransform(value, digits, rev, delims);
                if (upper)
                {
                    value = Uri.EscapeDataString(value);
                }

                result.Append(value);
                i = end + 1;
            }

            return result.ToString();
        }

        private async Task<string> GetPtrDomain(IPAddress ip, InternalLogger? logger)
        {
            ExpDnsLookupsCount++;
            var ptrName = ip.ToPtrFormat() + (ip.AddressFamily == System.Net.Sockets.AddressFamily.InterNetwork ? ".in-addr.arpa" : ".ip6.arpa");
            var ptr = await QueryDns(ptrName, DnsRecordType.PTR);
            if (ptr.Length == 0)
            {
                return "unknown";
            }

            var host = ptr[0].Data.TrimEnd('.');
            ExpDnsLookupsCount++;
            var a = await QueryDns(host, DnsRecordType.A);
            ExpDnsLookupsCount++;
            var aaaa = await QueryDns(host, DnsRecordType.AAAA);
            if (a.Concat(aaaa).Any(r => r.Data == ip.ToString()))
            {
                return host;
            }

            return "unknown";
        }

        public async Task<string?> GetExplanationText(IPAddress ip, string sender, string helo, string domain, InternalLogger? logger = null)
        {
            if (string.IsNullOrEmpty(ExpValue))
            {
                return null;
            }

            ExpDnsLookupsCount = 0;
            ExpExceedsDnsLookups = false;
            var target = await ExpandMacrosAsync(ExpValue, ip, sender, helo, domain, logger);
            if (ExpExceedsDnsLookups || ExpDnsLookupsCount > MaxDnsLookups)
            {
                ExpExceedsDnsLookups = true;
                return null;
            }

            ExpDnsLookupsCount++;
            var txt = await QueryDns(target, DnsRecordType.TXT);
            if (txt.Length != 1)
            {
                return null;
            }

            var explanationTemplate = string.Concat(txt[0].DataStringsEscaped);
            var explanation = await ExpandMacrosAsync(explanationTemplate, ip, sender, helo, domain, logger);
            if (ExpExceedsDnsLookups || ExpDnsLookupsCount > MaxDnsLookups)
            {
                ExpExceedsDnsLookups = true;
                return null;
            }

            return explanation;
        }

>>>>>>> f9640520
    }

    /// <summary>
    /// Holds details about a parsed part of an SPF record.
    /// </summary>
    /// <para>Part of the DomainDetective project.</para>
    public class SpfPartAnalysis {
        public string Prefix { get; set; }
        public string Type { get; set; }
        public string Value { get; set; }
        public string PrefixDesc { get; set; }
        public string Description { get; set; }
    }

    /// <summary>
    /// Result of a single SPF validation test.
    /// </summary>
    /// <para>Part of the DomainDetective project.</para>
    public class SpfTestResult {
        public string Test { get; set; }
        public string Result { get; set; }
        public string Assessment { get; set; }
    }
}<|MERGE_RESOLUTION|>--- conflicted
+++ resolved
@@ -643,7 +643,6 @@
             return result;
         }
 
-<<<<<<< HEAD
         /// <summary>
         /// Flattens the SPF record into a list of IP addresses.
         /// </summary>
@@ -715,7 +714,7 @@
             }
             return string.IsNullOrEmpty(value) ? defaultDomain : value;
         }
-=======
+      
         private async Task<DnsAnswer[]> QueryDns(string name, DnsRecordType type)
         {
             if (QueryDnsOverride != null)
@@ -908,7 +907,6 @@
             return explanation;
         }
 
->>>>>>> f9640520
     }
 
     /// <summary>
