using DnsClientX;
using System;
using System.Collections.Generic;
using System.Linq;
using System.Net;
using System.Globalization;
using System.Threading.Tasks;

namespace DomainDetective {
    /// <summary>
    ///
    /// To validate an SPF record according to the RFC 7208 standard, you would need to check for several things.Here are some of the key points:
    /// 1.	The SPF record must start with "v=spf1".
    /// 2.	The SPF record should not exceed 10 DNS lookups - SPF implementations MUST limit the number of mechanisms and modifiers that do DNS lookups to at most 10 per SPF check, including any lookups caused by the use of the "include" mechanism or the "redirect" modifier.  If this number is exceeded during a check, a PermError MUST be returned.  The "include", "a", "mx", "ptr", and "exists" mechanisms as well as the "redirect" modifier do count against this limit.  The "all", "ip4", and "ip6" mechanisms do not require DNS lookups and therefore do not count against this limit. The "exp" modifier does not count against this limit because the DNS lookup to fetch the explanation string occurs after the SPF record has been evaluated.
    /// 3.	The SPF record should not have more than one "all" mechanism.
    /// 4.	The total length of the SPF record should stay below 512 bytes when possible.
    /// 5.	Each TXT chunk of the SPF record must be 255 bytes or less.
    /// </summary>
    public class SpfAnalysis {
        internal DnsConfiguration DnsConfiguration { get; set; }
        public string SpfRecord { get; private set; }
        public List<string> SpfRecords { get; private set; } = new List<string>();
        public bool SpfRecordExists { get; private set; } // should be true
        public bool MultipleSpfRecords { get; private set; } // should be false
        public bool StartsCorrectly { get; private set; } // should be true
        public bool ExceedsTotalCharacterLimit { get; private set; } // should be false
        public bool ExceedsCharacterLimit { get; private set; } // should be false
        public List<string> DnsLookups { get; private set; } = new List<string>();
        public int DnsLookupsCount { get; private set; }
        public bool ExceedsDnsLookups { get; private set; } // should be false
        public bool MultipleAllMechanisms { get; private set; } // should be false
        public bool ContainsCharactersAfterAll { get; private set; }
        public bool HasPtrType { get; private set; }
        public bool HasNullLookups { get; private set; }
        public bool HasRedirect { get; private set; }
        public bool HasExp { get; private set; }
        public bool InvalidIpSyntax { get; private set; }
        public List<string> ARecords { get; private set; } = new List<string>();
        public List<string> Ipv4Records { get; private set; } = new List<string>();
        public List<string> Ipv6Records { get; private set; } = new List<string>();
        public List<string> MxRecords { get; private set; } = new List<string>();
        public List<string> PtrRecords { get; private set; } = new List<string>();
        public List<string> IncludeRecords { get; private set; } = new List<string>();
        public List<string> ExistsRecords { get; private set; } = new List<string>();
        public string ExpValue { get; private set; }
        public string RedirectValue { get; private set; }
        public string AllMechanism { get; private set; }

        public List<string> ResolvedARecords { get; private set; } = new List<string>();
        public List<string> ResolvedIpv4Records { get; private set; } = new List<string>();
        public List<string> ResolvedIpv6Records { get; private set; } = new List<string>();
        public List<string> ResolvedMxRecords { get; private set; } = new List<string>();
        public List<string> ResolvedPtrRecords { get; private set; } = new List<string>();
        public List<string> ResolvedIncludeRecords { get; private set; } = new List<string>();
        public List<string> ResolvedExistsRecords { get; private set; } = new List<string>();

        public List<string> UnknownMechanisms { get; private set; } = new List<string>();

        public Dictionary<string, string> TestSpfRecords { get; } = new Dictionary<string, string>(StringComparer.OrdinalIgnoreCase);
        public bool CycleDetected { get; private set; }
        private HashSet<string> _visitedDomains = new HashSet<string>(StringComparer.OrdinalIgnoreCase);


        public List<SpfPartAnalysis> SpfPartAnalyses { get; private set; } = new List<SpfPartAnalysis>();
        public List<SpfTestResult> SpfTestResults { get; private set; } = new List<SpfTestResult>();

        public void Reset() {
            SpfRecord = null;
            SpfRecords = new List<string>();
            SpfRecordExists = false;
            MultipleSpfRecords = false;
            StartsCorrectly = false;
            ExceedsTotalCharacterLimit = false;
            ExceedsCharacterLimit = false;
            DnsLookups = new List<string>();
            DnsLookupsCount = 0;
            ExceedsDnsLookups = false;
            MultipleAllMechanisms = false;
            ContainsCharactersAfterAll = false;
            HasPtrType = false;
            HasNullLookups = false;
            HasRedirect = false;
            HasExp = false;
            InvalidIpSyntax = false;
            CycleDetected = false;
            _visitedDomains = new HashSet<string>(StringComparer.OrdinalIgnoreCase);
            ARecords = new List<string>();
            Ipv4Records = new List<string>();
            Ipv6Records = new List<string>();
            MxRecords = new List<string>();
            PtrRecords = new List<string>();
            IncludeRecords = new List<string>();
            ExistsRecords = new List<string>();
            ResolvedARecords = new List<string>();
            ResolvedIpv4Records = new List<string>();
            ResolvedIpv6Records = new List<string>();
            ResolvedMxRecords = new List<string>();
            ResolvedPtrRecords = new List<string>();
            ResolvedIncludeRecords = new List<string>();
            ResolvedExistsRecords = new List<string>();
            UnknownMechanisms = new List<string>();
            ExpValue = null;
            RedirectValue = null;
            AllMechanism = null;
            SpfPartAnalyses = new List<SpfPartAnalysis>();
            SpfTestResults = new List<SpfTestResult>();
        }

        public async Task AnalyzeSpfRecords(IEnumerable<DnsAnswer> dnsResults, InternalLogger logger) {
            Reset();
            if (dnsResults == null) {
                logger?.WriteVerbose("DNS query returned no results.");
                return;
            }
            var spfRecordList = dnsResults.ToList();
            SpfRecordExists = spfRecordList.Any();
            MultipleSpfRecords = spfRecordList.Count > 1;

            // create a list of strings from the list of DnsResult objects
            // we use DataStringsEscaped to get the escaped strings, as provided by DnsClientX
            // this will allow us to test if the record length exceeds 255 characters
            foreach (var record in spfRecordList) {
                SpfRecords.AddRange(record.DataStringsEscaped);
            }
            // However for analysis we only need the Data, as provided by DnsClientX
            if (dnsResults.Count() == 1) {
                SpfRecord = dnsResults.First().Data;
            } else {
                // if there are multiple records, we need to join them together to analyze them
                SpfRecord = string.Join(" ", SpfRecords);
            }

            logger.WriteVerbose($"Analyzing SPF record {SpfRecord}");

            // check the character limits
            CheckCharacterLimits(spfRecordList);

            // check the SPF record starts correctly
            StartsCorrectly = StartsCorrectly || SpfRecord.StartsWith("v=spf1", StringComparison.OrdinalIgnoreCase);

            // loop through the parts of the SPF record for remaining checks
            var parts = TokenizeSpfRecord(SpfRecord).ToArray();

            // check that the SPF record does not exceed 10 DNS lookups
            int dnsLookups = await CountDnsLookups(parts, _visitedDomains);
            DnsLookupsCount = dnsLookups;
            ExceedsDnsLookups = ExceedsDnsLookups || DnsLookupsCount > 10;

            // check that the SPF record does not have more than one "all" mechanism
            MultipleAllMechanisms = MultipleAllMechanisms || CountAllMechanisms(parts) > 1;

            // add the parts to the appropriate lists
            foreach (var part in parts) {
                AddPartToList(part);
            }

            // check if the SPF record contains characters after "all"
            ContainsCharactersAfterAll = parts
                .Where(part => IsAllMechanism(part))
                .Any(part => !part.Equals(parts.Last(), StringComparison.OrdinalIgnoreCase));

            // check if the SPF record contains a PTR type
            HasPtrType = PtrRecords.Any();

            // check if the SPF record contains exists: with no domain
            CheckForNullDnsLookups(parts);

            // clear fake DNS entries after analysis to avoid cross-run contamination
            TestSpfRecords.Clear();
        }


        private async Task<int> CountDnsLookups(string[] parts, HashSet<string> visitedDomains) {
            int dnsLookups = 0;
            foreach (var part in parts) {
                if (part.StartsWith("include:", StringComparison.OrdinalIgnoreCase)) {
                    var domain = part.Substring("include:".Length);
                    if (domain != string.Empty) {
                        if (!visitedDomains.Add(domain)) {
                            CycleDetected = true;
                            continue;
                        }

                        DnsLookups.Add(domain);
                        if (TestSpfRecords.TryGetValue(domain, out var fakeRecord)) {
                            dnsLookups++;
                            var resultParts = TokenizeSpfRecord(fakeRecord).ToArray();
                            foreach (var rp in resultParts) {
                                AddPartToResolvedLists(rp);
                            }
                            dnsLookups += await CountDnsLookups(resultParts, visitedDomains);
                        } else {
                            var dnsResults = await DnsConfiguration.QueryDNS(domain, DnsRecordType.TXT, "SPF1");
                            dnsLookups++;
                            if (dnsResults != null) {
                                foreach (var dnsResult in dnsResults) {
                                    var resultParts = TokenizeSpfRecord(dnsResult.Data).ToArray();
                                    foreach (var rp in resultParts) {
                                        AddPartToResolvedLists(rp);
                                    }
                                    dnsLookups += await CountDnsLookups(resultParts, visitedDomains);
                                }
                            }
                        }
                    }
                } else if (part.StartsWith("redirect=", StringComparison.OrdinalIgnoreCase)) {
                    var domain = part.Substring("redirect=".Length);
                    if (domain != string.Empty) {
                        if (!visitedDomains.Add(domain)) {
                            CycleDetected = true;
                            continue;
                        }

                        DnsLookups.Add(domain);
                        if (TestSpfRecords.TryGetValue(domain, out var fakeRedirect)) {
                            dnsLookups++;
                            var resultParts = TokenizeSpfRecord(fakeRedirect).ToArray();
                            foreach (var rp in resultParts) {
                                AddPartToResolvedLists(rp);
                            }
                            dnsLookups += await CountDnsLookups(resultParts, visitedDomains);
                        } else {
                            var dnsResults = await DnsConfiguration.QueryDNS(domain, DnsRecordType.TXT, "SPF1");
                            dnsLookups++;
                            if (dnsResults != null) {
                                foreach (var dnsResult in dnsResults) {
                                    var resultParts = TokenizeSpfRecord(dnsResult.Data).ToArray();
                                    foreach (var rp in resultParts) {
                                        AddPartToResolvedLists(rp);
                                    }
                                    dnsLookups += await CountDnsLookups(resultParts, visitedDomains);
                                }
                            }
                        }
                    }
                } else if (part.StartsWith("exists:", StringComparison.OrdinalIgnoreCase)) {
                    var domain = part.Substring("exists:".Length);
                    if (domain != string.Empty) {
                        DnsLookups.Add(domain);
                    }
                    dnsLookups++;
                } else if (part.StartsWith("a:", StringComparison.OrdinalIgnoreCase) || part.StartsWith("mx:", StringComparison.OrdinalIgnoreCase) || part.StartsWith("ptr:", StringComparison.OrdinalIgnoreCase)) {
                    var domain = part.Substring(part.IndexOf(":") + 1);
                    if (domain != string.Empty) {
                        DnsLookups.Add(domain);
                    }
                    dnsLookups++;
                }
            }
            return dnsLookups;
        }

        private int CountAllMechanisms(string[] parts) {
            return parts.Count(part => IsAllMechanism(part));
        }

        private void CheckForNullDnsLookups(string[] parts) {
            foreach (var part in parts) {
                if ((part.StartsWith("ip4:", StringComparison.OrdinalIgnoreCase) || part.StartsWith("include:", StringComparison.OrdinalIgnoreCase) || part.StartsWith("a:", StringComparison.OrdinalIgnoreCase) || part.StartsWith("mx:", StringComparison.OrdinalIgnoreCase) || part.StartsWith("ptr:", StringComparison.OrdinalIgnoreCase) || part.StartsWith("exists:", StringComparison.OrdinalIgnoreCase) || part.StartsWith("ip6:", StringComparison.OrdinalIgnoreCase)) && part.EndsWith(":", StringComparison.Ordinal)) {
                    HasNullLookups = true;
                }
            }
        }

        private void CheckCharacterLimits(IEnumerable<DnsAnswer> spfRecords) {
            int totalLength = 0;
            foreach (var record in spfRecords) {
                foreach (var chunk in record.DataStringsEscaped) {
                    totalLength += chunk.Length;
                    ExceedsCharacterLimit = ExceedsCharacterLimit || chunk.Length > 255;
                }
            }
            ExceedsTotalCharacterLimit = totalLength > 512;
        }

        private void AddPartToList(string part) {
            var token = part.Trim('"');
            var normalized = token.TrimStart('+', '-', '~', '?');
            if (token.StartsWith("a:", StringComparison.OrdinalIgnoreCase)) {
                ARecords.Add(token.Substring(2).Trim('"'));
            } else if (token.StartsWith("mx:", StringComparison.OrdinalIgnoreCase)) {
                MxRecords.Add(token.Substring(3).Trim('"'));
            } else if (token.StartsWith("ptr:", StringComparison.OrdinalIgnoreCase)) {
                PtrRecords.Add(token.Substring(4).Trim('"'));
            } else if (token.StartsWith("exists:", StringComparison.OrdinalIgnoreCase)) {
                ExistsRecords.Add(token.Substring(7).Trim('"'));
            } else if (token.StartsWith("ip4:", StringComparison.OrdinalIgnoreCase)) {
                var value = token.Substring(4).Trim('"');
                Ipv4Records.Add(value);
                if (!TryParseCidr(value, 32)) {
                    InvalidIpSyntax = true;
                }
            } else if (token.StartsWith("ip6:", StringComparison.OrdinalIgnoreCase)) {
                var value = token.Substring(4).Trim('"');
                Ipv6Records.Add(value);
                if (!TryParseCidr(value, 128)) {
                    InvalidIpSyntax = true;
                }
            } else if (token.StartsWith("include:", StringComparison.OrdinalIgnoreCase)) {
                IncludeRecords.Add(token.Substring(8).Trim('"'));
            } else if (token.StartsWith("redirect=", StringComparison.OrdinalIgnoreCase)) {
                RedirectValue = token.Substring(9).Trim('"');
                HasRedirect = true;
            } else if (token.StartsWith("exp=", StringComparison.OrdinalIgnoreCase)) {
                ExpValue = token.Substring(4).Trim('"');
                HasExp = true;
            } else if (IsAllMechanism(token)) {
                AllMechanism = token.Trim('"');
            } else if (!IsAllowedMechanismOrModifier(normalized)) {
                if (!UnknownMechanisms.Contains(token)) {
                    UnknownMechanisms.Add(token);
                }
            }

            AddPartToResolvedLists(part);
        }

        private void AddPartToResolvedLists(string part) {
            var token = part.Trim('"');
            var normalized = token.TrimStart('+', '-', '~', '?');
            if (token.StartsWith("a:", StringComparison.OrdinalIgnoreCase)) {
                ResolvedARecords.Add(token.Substring(2).Trim('"'));
            } else if (token.StartsWith("mx:", StringComparison.OrdinalIgnoreCase)) {
                ResolvedMxRecords.Add(token.Substring(3).Trim('"'));
            } else if (token.StartsWith("ptr:", StringComparison.OrdinalIgnoreCase)) {
                ResolvedPtrRecords.Add(token.Substring(4).Trim('"'));
            } else if (token.StartsWith("exists:", StringComparison.OrdinalIgnoreCase)) {
                ResolvedExistsRecords.Add(token.Substring(7).Trim('"'));
            } else if (token.StartsWith("ip4:", StringComparison.OrdinalIgnoreCase)) {
                ResolvedIpv4Records.Add(token.Substring(4).Trim('"'));
            } else if (token.StartsWith("ip6:", StringComparison.OrdinalIgnoreCase)) {
                ResolvedIpv6Records.Add(token.Substring(4).Trim('"'));
            } else if (token.StartsWith("include:", StringComparison.OrdinalIgnoreCase)) {
                ResolvedIncludeRecords.Add(token.Substring(8).Trim('"'));
            } else if (!IsAllowedMechanismOrModifier(normalized) && !IsAllMechanism(normalized)) {
                if (!UnknownMechanisms.Contains(token)) {
                    UnknownMechanisms.Add(token);
                }
            }
        }

<<<<<<< HEAD
        private static bool IsAllowedMechanismOrModifier(string token) {
            return token.StartsWith("a:", StringComparison.OrdinalIgnoreCase)
                   || token.StartsWith("mx:", StringComparison.OrdinalIgnoreCase)
                   || token.StartsWith("ip4:", StringComparison.OrdinalIgnoreCase)
                   || token.StartsWith("ip6:", StringComparison.OrdinalIgnoreCase)
                   || token.StartsWith("include:", StringComparison.OrdinalIgnoreCase)
                   || token.StartsWith("exists:", StringComparison.OrdinalIgnoreCase)
                   || token.StartsWith("ptr:", StringComparison.OrdinalIgnoreCase)
                   || token.StartsWith("redirect=", StringComparison.OrdinalIgnoreCase)
                   || token.StartsWith("exp=", StringComparison.OrdinalIgnoreCase)
                   || IsAllMechanism(token);
=======
        private static bool TryParseCidr(string value, int maxPrefixLength) {
            var segments = value.Split(new[] { '/' }, StringSplitOptions.RemoveEmptyEntries);
            if (segments.Length == 0 || segments.Length > 2) {
                return false;
            }

            if (!IPAddress.TryParse(segments[0], out _)) {
                return false;
            }

            if (segments.Length == 2) {
                if (!int.TryParse(segments[1], NumberStyles.None, CultureInfo.InvariantCulture, out var mask)) {
                    return false;
                }

                if (mask > maxPrefixLength) {
                    return false;
                }
            }

            return true;
>>>>>>> bf5ec753
        }

        private static bool IsAllMechanism(string part) {
            return part.Equals("all", StringComparison.OrdinalIgnoreCase)
                   || part.Equals("+all", StringComparison.OrdinalIgnoreCase)
                   || part.Equals("~all", StringComparison.OrdinalIgnoreCase)
                   || part.Equals("?all", StringComparison.OrdinalIgnoreCase)
                   || part.Equals("-all", StringComparison.OrdinalIgnoreCase);
        }

        private static IEnumerable<string> TokenizeSpfRecord(string record) {
            var tokens = new List<string>();
            if (string.IsNullOrEmpty(record)) {
                return tokens;
            }

            var current = new System.Text.StringBuilder();
            var inQuotes = false;
            var escapeNext = false;
            var commentDepth = 0;

            foreach (var c in record) {
                if (escapeNext) {
                    if (commentDepth == 0) {
                        current.Append(c);
                    }
                    escapeNext = false;
                    continue;
                }

                if (c == '\\') {
                    escapeNext = true;
                    continue;
                }

                if (commentDepth > 0) {
                    if (c == '(') {
                        commentDepth++;
                    } else if (c == ')') {
                        commentDepth--;
                    }
                    continue;
                }

                if (!inQuotes && c == '(') {
                    commentDepth = 1;
                    continue;
                }

                if (c == '"') {
                    if (inQuotes) {
                        tokens.Add(current.ToString());
                        current.Clear();
                        inQuotes = false;
                    } else {
                        if (current.Length > 0) {
                            tokens.Add(current.ToString());
                            current.Clear();
                        }
                        inQuotes = true;
                    }
                } else if (char.IsWhiteSpace(c) && !inQuotes) {
                    if (current.Length > 0) {
                        tokens.Add(current.ToString());
                        current.Clear();
                    }
                } else {
                    current.Append(c);
                }
            }

            if (current.Length > 0) {
                tokens.Add(current.ToString());
            }

            return tokens;
        }
    }

    public class SpfPartAnalysis {
        public string Prefix { get; set; }
        public string Type { get; set; }
        public string Value { get; set; }
        public string PrefixDesc { get; set; }
        public string Description { get; set; }
    }

    public class SpfTestResult {
        public string Test { get; set; }
        public string Result { get; set; }
        public string Assessment { get; set; }
    }
}<|MERGE_RESOLUTION|>--- conflicted
+++ resolved
@@ -339,7 +339,6 @@
             }
         }
 
-<<<<<<< HEAD
         private static bool IsAllowedMechanismOrModifier(string token) {
             return token.StartsWith("a:", StringComparison.OrdinalIgnoreCase)
                    || token.StartsWith("mx:", StringComparison.OrdinalIgnoreCase)
@@ -351,7 +350,8 @@
                    || token.StartsWith("redirect=", StringComparison.OrdinalIgnoreCase)
                    || token.StartsWith("exp=", StringComparison.OrdinalIgnoreCase)
                    || IsAllMechanism(token);
-=======
+        }
+      
         private static bool TryParseCidr(string value, int maxPrefixLength) {
             var segments = value.Split(new[] { '/' }, StringSplitOptions.RemoveEmptyEntries);
             if (segments.Length == 0 || segments.Length > 2) {
@@ -373,7 +373,6 @@
             }
 
             return true;
->>>>>>> bf5ec753
         }
 
         private static bool IsAllMechanism(string part) {
