--- conflicted
+++ resolved
@@ -98,11 +98,7 @@
                     }
 
                     // Validate tag and set the Tag property
-<<<<<<< HEAD
-                    Dictionary<string, CAATagType> validTags = new Dictionary<string, CAATagType> {
-=======
-                    var validTags = new Dictionary<string, CAATagType>(StringComparer.OrdinalIgnoreCase) {
->>>>>>> b4511918
+                    Dictionary<string, CAATagType> validTags = new Dictionary<string, CAATagType>(StringComparer.OrdinalIgnoreCase) {
                             { "issue", CAATagType.Issue },
                             { "issuewild", CAATagType.IssueWildcard },
                             { "iodef", CAATagType.Iodef },
