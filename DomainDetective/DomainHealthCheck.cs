using DnsClientX;
using System;
using System.Collections.Generic;
using System.Linq;
using System.Threading;
using System.Threading.Tasks;
using System.Text.Json;
using System.IO;
using System.Reflection;

namespace DomainDetective {
    public partial class DomainHealthCheck : Settings {
        private readonly PublicSuffixList _publicSuffixList;

        /// <summary>
        /// Indicates whether the last verified domain is itself a public suffix.
        /// </summary>
        public bool IsPublicSuffix { get; private set; }

        private void UpdateIsPublicSuffix(string domainName) {
            IsPublicSuffix = _publicSuffixList.IsPublicSuffix(domainName);
        }
        /// <summary>
        /// DNS server used when querying records.
        /// </summary>
        /// <value>The endpoint for DNS queries.</value>
        public DnsEndpoint DnsEndpoint {
            get => DnsConfiguration.DnsEndpoint;
            set {
                _logger.WriteVerbose("Setting DnsEndpoint to {0}", value);
                DnsConfiguration.DnsEndpoint = value;
            }
        }

        /// <summary>
        /// Strategy for choosing the DNS server when multiple are configured.
        /// </summary>
        /// <value>The selection strategy.</value>
        public DnsSelectionStrategy DnsSelectionStrategy {
            get => DnsConfiguration.DnsSelectionStrategy;
            set {
                _logger.WriteVerbose("Setting DnsSelectionStrategy to {0}", value);
                DnsConfiguration.DnsSelectionStrategy = value;
            }
        }

        /// <summary>
        /// Gets the dmarc analysis.
        /// </summary>
        /// <value>
        /// The dmarc analysis.
        /// </value>
        public DmarcAnalysis DmarcAnalysis { get; private set; } = new DmarcAnalysis();

        /// <summary>
        /// Gets the SPF analysis.
        /// </summary>
        /// <value>
        /// The SPF analysis.
        /// </value>
        public SpfAnalysis SpfAnalysis { get; private set; }

        /// <summary>
        /// Gets the DKIM analysis.
        /// </summary>
        /// <value>Results of DKIM validation.</value>
        public DkimAnalysis DKIMAnalysis { get; private set; } = new DkimAnalysis();

        /// <summary>
        /// Gets the MX record analysis.
        /// </summary>
        /// <value>Details about mail exchanger configuration.</value>
        public MXAnalysis MXAnalysis { get; private set; }

        /// <summary>
        /// Gets the CAA analysis.
        /// </summary>
        /// <value>Certificate authority authorization results.</value>
        public CAAAnalysis CAAAnalysis { get; private set; } = new CAAAnalysis();

        /// <summary>
        /// Gets the NS analysis.
        /// </summary>
        /// <value>Name server configuration results.</value>
        public NSAnalysis NSAnalysis { get; private set; } = new NSAnalysis();

        /// <summary>
        /// Gets the DANE analysis.
        /// </summary>
        /// <value>DANE records and validation output.</value>
        public DANEAnalysis DaneAnalysis { get; private set; } = new DANEAnalysis();

        /// <summary>
        /// Gets the DNS block list analysis.
        /// </summary>
        /// <value>DNSBL lookup results.</value>
        public DNSBLAnalysis DNSBLAnalysis { get; private set; }

        /// <summary>
        /// Gets the DNSSEC analysis.
        /// </summary>
        /// <value>Information about DNSSEC chain validity.</value>
        public DNSSecAnalysis DNSSecAnalysis { get; private set; } = new DNSSecAnalysis();

        /// <summary>
        /// Gets the MTA-STS analysis.
        /// </summary>
        /// <value>SMTP MTA-STS policy results.</value>
        public MTASTSAnalysis MTASTSAnalysis { get; private set; } = new MTASTSAnalysis();

        /// <summary>
        /// Optional override for the MTA-STS policy URL.
        /// </summary>
        /// <value>A URL to use instead of querying DNS.</value>
        public string MtaStsPolicyUrlOverride { get; set; }

        /// <summary>
        /// Gets the TLS certificate analysis.
        /// </summary>
        /// <value>Results of certificate checks.</value>
        public CertificateAnalysis CertificateAnalysis { get; private set; } = new CertificateAnalysis();

        /// <summary>
        /// Gets the security.txt analysis.
        /// </summary>
        /// <value>Information from discovered security.txt files.</value>
        public SecurityTXTAnalysis SecurityTXTAnalysis { get; private set; } = new SecurityTXTAnalysis();

        /// <summary>
        /// Gets the SOA analysis.
        /// </summary>
        /// <value>Start of authority record details.</value>
        public SOAAnalysis SOAAnalysis { get; private set; } = new SOAAnalysis();

        /// <summary>
        /// Gets the WHOIS analysis.
        /// </summary>
        /// <value>Parsed WHOIS information.</value>
        public WhoisAnalysis WhoisAnalysis { get; private set; } = new WhoisAnalysis();

        /// <summary>
        /// Gets the open relay analysis.
        /// </summary>
        /// <value>SMTP relay test results.</value>
        public OpenRelayAnalysis OpenRelayAnalysis { get; private set; } = new OpenRelayAnalysis();

        /// <summary>
        /// Gets the STARTTLS analysis.
        /// </summary>
        /// <value>Information from STARTTLS negotiations.</value>
        public STARTTLSAnalysis StartTlsAnalysis { get; private set; } = new STARTTLSAnalysis();

        /// <summary>
        /// Gets the SMTP TLS analysis.
        /// </summary>
        /// <value>Results of SMTP TLS capability checks.</value>
        public SMTPTLSAnalysis SmtpTlsAnalysis { get; private set; } = new SMTPTLSAnalysis();

        /// <summary>
        /// Gets the TLSRPT analysis.
        /// </summary>
        /// <value>Reports about TLS failures.</value>
        public TLSRPTAnalysis TLSRPTAnalysis { get; private set; } = new TLSRPTAnalysis();

        /// <summary>
        /// Gets the BIMI analysis.
        /// </summary>
        /// <value>Brand Indicators for Message Identification results.</value>
        public BimiAnalysis BimiAnalysis { get; private set; } = new BimiAnalysis();

        /// <summary>
        /// Gets the Autodiscover analysis.
        /// </summary>
        /// <value>Results of Autodiscover related checks.</value>
        public AutodiscoverAnalysis AutodiscoverAnalysis { get; private set; } = new AutodiscoverAnalysis();

        /// <summary>
        /// Gets the HTTP analysis.
        /// </summary>
        /// <value>HTTP endpoint validation results.</value>
        public HttpAnalysis HttpAnalysis { get; private set; } = new HttpAnalysis();

        /// <summary>
        /// Gets the HPKP analysis.
        /// </summary>
        /// <value>Deprecated HTTP public key pinning information.</value>
        public HPKPAnalysis HPKPAnalysis { get; private set; } = new HPKPAnalysis();

        /// <summary>
        /// Gets the contact TXT analysis.
        /// </summary>
        /// <value>Parsed contact information.</value>
        public ContactInfoAnalysis ContactInfoAnalysis { get; private set; } = new ContactInfoAnalysis();

        /// <summary>
        /// Gets the message header analysis.
        /// </summary>
        /// <value>Details parsed from message headers.</value>
        public MessageHeaderAnalysis MessageHeaderAnalysis { get; private set; } = new MessageHeaderAnalysis();

        /// <summary>
        /// Gets the dangling CNAME analysis.
        /// </summary>
        /// <value>Information about unresolved CNAME targets.</value>
        public DanglingCnameAnalysis DanglingCnameAnalysis { get; private set; } = new DanglingCnameAnalysis();


        /// <summary>
        /// Holds DNS client configuration used throughout analyses.
        /// </summary>
        /// <value>The DNS configuration instance.</value>
        public DnsConfiguration DnsConfiguration { get; set; } = new DnsConfiguration();

        /// <summary>
        /// Initializes a new instance of the <see cref="DomainHealthCheck"/> class.
        /// </summary>
        /// <param name="dnsEndpoint">
        /// <para>DNS server to use for queries. Defaults to Cloudflare.</para>
        /// </param>
        /// <param name="internalLogger">
        /// <para>Optional logger for diagnostic output.</para>
        /// </param>
        public DomainHealthCheck(DnsEndpoint dnsEndpoint = DnsEndpoint.CloudflareWireFormat, InternalLogger internalLogger = null) {
            if (internalLogger != null) {
                _logger = internalLogger;
            }
            DnsEndpoint = dnsEndpoint;
            DnsSelectionStrategy = DnsSelectionStrategy.First;

            var listPath = Path.Combine(AppDomain.CurrentDomain.BaseDirectory, "public_suffix_list.dat");
            _publicSuffixList = PublicSuffixList.Load(listPath);

            DmarcAnalysis.DnsConfiguration = DnsConfiguration;

            SpfAnalysis = new SpfAnalysis() {
                DnsConfiguration = DnsConfiguration
            };

            MXAnalysis = new MXAnalysis() {
                DnsConfiguration = DnsConfiguration
            };

            NSAnalysis = new NSAnalysis() {
                DnsConfiguration = DnsConfiguration
            };

            DNSBLAnalysis = new DNSBLAnalysis() {
                DnsConfiguration = DnsConfiguration
            };

            MTASTSAnalysis = new MTASTSAnalysis() {
                DnsConfiguration = DnsConfiguration
            };

            DanglingCnameAnalysis.DnsConfiguration = DnsConfiguration;

            _logger.WriteVerbose("DomainHealthCheck initialized.");
            _logger.WriteVerbose("DnsEndpoint: {0}", DnsEndpoint);
            _logger.WriteVerbose("DnsSelectionStrategy: {0}", DnsSelectionStrategy);
        }

        /// <summary>
        /// Verifies DKIM records for the specified domain.
        /// </summary>
        /// <param name="domainName">Domain to inspect.</param>
        /// <param name="selectors">Selectors to query or <c>null</c> to auto detect.</param>
        /// <param name="cancellationToken">Token to cancel the operation.</param>
        public async Task VerifyDKIM(string domainName, string[] selectors, CancellationToken cancellationToken = default) {
            DKIMAnalysis.Reset();
            if (string.IsNullOrWhiteSpace(domainName)) {
                throw new ArgumentNullException(nameof(domainName));
            }
            if (selectors == null || selectors.Length == 0) {
                await DKIMAnalysis.QueryWellKnownSelectors(domainName, DnsConfiguration, _logger, cancellationToken);
                return;
            }

            foreach (var selector in selectors) {
                cancellationToken.ThrowIfCancellationRequested();
                var dkim = await DnsConfiguration.QueryDNS(name: $"{selector}._domainkey.{domainName}", recordType: DnsRecordType.TXT, filter: "DKIM1", cancellationToken: cancellationToken);
                await DKIMAnalysis.AnalyzeDkimRecords(selector, dkim, logger: _logger);
            }
        }

        /// <summary>
        /// Runs the requested health checks against a domain.
        /// </summary>
        /// <param name="domainName">Domain to validate.</param>
        /// <param name="healthCheckTypes">Health checks to execute or <c>null</c> for defaults.</param>
        /// <param name="dkimSelectors">DKIM selectors to use when verifying DKIM.</param>
        /// <param name="daneServiceType">DANE service types to inspect.</param>
        /// <param name="cancellationToken">Token to cancel the operation.</param>
        public async Task Verify(string domainName, HealthCheckType[] healthCheckTypes = null, string[] dkimSelectors = null, ServiceType[] daneServiceType = null, CancellationToken cancellationToken = default) {
            if (string.IsNullOrWhiteSpace(domainName)) {
                throw new ArgumentNullException(nameof(domainName));
            }
            UpdateIsPublicSuffix(domainName);
            if (healthCheckTypes == null || healthCheckTypes.Length == 0) {
                healthCheckTypes = new[]                {
                    HealthCheckType.DMARC,
                    HealthCheckType.SPF,
                    HealthCheckType.DKIM,
                    HealthCheckType.MX,
                    HealthCheckType.CAA,
                    HealthCheckType.DANE,
                    HealthCheckType.DNSSEC,
                    HealthCheckType.DNSBL,
                    HealthCheckType.MESSAGEHEADER
                };
            }

            healthCheckTypes = healthCheckTypes.Distinct().ToArray();

            foreach (var healthCheckType in healthCheckTypes) {
                cancellationToken.ThrowIfCancellationRequested();
                switch (healthCheckType) {
                    case HealthCheckType.DMARC:
                        var dmarc = await DnsConfiguration.QueryDNS("_dmarc." + domainName, DnsRecordType.TXT, "DMARC1", cancellationToken);
                        await DmarcAnalysis.AnalyzeDmarcRecords(dmarc, _logger, domainName);
                        break;
                    case HealthCheckType.SPF:
                        var spf = await DnsConfiguration.QueryDNS(domainName, DnsRecordType.TXT, "SPF1", cancellationToken);
                        await SpfAnalysis.AnalyzeSpfRecords(spf, _logger);
                        break;
                    case HealthCheckType.DKIM:
                        var selectors = dkimSelectors;
                        if (selectors == null || selectors.Length == 0) {
                            selectors = Definitions.DKIMSelectors.GuessSelectors().ToArray();
                        }

                        foreach (var selector in selectors) {
                            cancellationToken.ThrowIfCancellationRequested();
                            var dkim = await DnsConfiguration.QueryDNS($"{selector}._domainkey.{domainName}", DnsRecordType.TXT, "DKIM1", cancellationToken);
                            await DKIMAnalysis.AnalyzeDkimRecords(selector, dkim, _logger);
                        }
                        break;
                    case HealthCheckType.MX:
                        var mx = await DnsConfiguration.QueryDNS(domainName, DnsRecordType.MX, cancellationToken: cancellationToken);
                        await MXAnalysis.AnalyzeMxRecords(mx, _logger);
                        break;
                    case HealthCheckType.CAA:
                        var caa = await DnsConfiguration.QueryDNS(domainName, DnsRecordType.CAA, cancellationToken: cancellationToken);
                        await CAAAnalysis.AnalyzeCAARecords(caa, _logger);
                        break;
                    case HealthCheckType.NS:
                        var ns = await DnsConfiguration.QueryDNS(domainName, DnsRecordType.NS, cancellationToken: cancellationToken);
                        await NSAnalysis.AnalyzeNsRecords(ns, _logger);
                        break;
                    case HealthCheckType.DANE:
                        await VerifyDANE(domainName, daneServiceType, cancellationToken);
                        break;
                    case HealthCheckType.DNSSEC:
                        DNSSecAnalysis = new DNSSecAnalysis();
                        await DNSSecAnalysis.Analyze(domainName, _logger, DnsConfiguration);
                        break;
                    case HealthCheckType.DNSBL:
                        await DNSBLAnalysis.AnalyzeDNSBLRecordsMX(domainName, _logger);
                        break;
                    case HealthCheckType.MTASTS:
                        MTASTSAnalysis = new MTASTSAnalysis {
                            PolicyUrlOverride = MtaStsPolicyUrlOverride,
                            DnsConfiguration = DnsConfiguration
                        };
                        await MTASTSAnalysis.AnalyzePolicy(domainName, _logger);
                        break;
                    case HealthCheckType.TLSRPT:
                        TLSRPTAnalysis = new TLSRPTAnalysis();
                        var tlsrpt = await DnsConfiguration.QueryDNS("_smtp._tls." + domainName, DnsRecordType.TXT, cancellationToken: cancellationToken);
                        await TLSRPTAnalysis.AnalyzeTlsRptRecords(tlsrpt, _logger, cancellationToken);
                        break;
                    case HealthCheckType.BIMI:
                        BimiAnalysis = new BimiAnalysis();
                        var bimi = await DnsConfiguration.QueryDNS($"default._bimi.{domainName}", DnsRecordType.TXT, cancellationToken: cancellationToken);
                        await BimiAnalysis.AnalyzeBimiRecords(bimi, _logger, cancellationToken: cancellationToken);
                        break;
                    case HealthCheckType.AUTODISCOVER:
                        AutodiscoverAnalysis = new AutodiscoverAnalysis();
                        await AutodiscoverAnalysis.Analyze(domainName, DnsConfiguration, _logger, cancellationToken);
                        break;
                    case HealthCheckType.SECURITYTXT:
                        // lets reset the SecurityTXTAnalysis, so it's overwritten completly on next run
                        SecurityTXTAnalysis = new SecurityTXTAnalysis();
                        await SecurityTXTAnalysis.AnalyzeSecurityTxtRecord(domainName, _logger);
                        break;
                    case HealthCheckType.SOA:
                        var soa = await DnsConfiguration.QueryDNS(domainName, DnsRecordType.SOA, cancellationToken: cancellationToken);
                        await SOAAnalysis.AnalyzeSoaRecords(soa, _logger);
                        break;
                    case HealthCheckType.OPENRELAY:
                        var mxRecordsForRelay = await DnsConfiguration.QueryDNS(domainName, DnsRecordType.MX, cancellationToken: cancellationToken);
                        var hosts = mxRecordsForRelay.Select(r => r.Data.Split(' ')[1].Trim('.'));
                        foreach (var host in hosts) {
                            cancellationToken.ThrowIfCancellationRequested();
                            await OpenRelayAnalysis.AnalyzeServer(host, 25, _logger, cancellationToken);
                        }
                        break;
                    case HealthCheckType.STARTTLS:
                        var mxRecordsForTls = await DnsConfiguration.QueryDNS(domainName, DnsRecordType.MX, cancellationToken: cancellationToken);
                        var tlsHosts = mxRecordsForTls.Select(r => r.Data.Split(' ')[1].Trim('.'));
                        await StartTlsAnalysis.AnalyzeServers(tlsHosts, new[] { 25 }, _logger, cancellationToken);
                        break;
                    case HealthCheckType.SMTPTLS:
                        var mxRecordsForSmtpTls = await DnsConfiguration.QueryDNS(domainName, DnsRecordType.MX, cancellationToken: cancellationToken);
                        var smtpTlsHosts = mxRecordsForSmtpTls.Select(r => r.Data.Split(' ')[1].Trim('.'));
                        await SmtpTlsAnalysis.AnalyzeServers(smtpTlsHosts, 25, _logger, cancellationToken);
                        break;
                    case HealthCheckType.HTTP:
                        await HttpAnalysis.AnalyzeUrl($"http://{domainName}", true, _logger, cancellationToken: cancellationToken);
                        break;
                    case HealthCheckType.HPKP:
                        await HPKPAnalysis.AnalyzeUrl($"http://{domainName}", _logger);
                        break;
                    case HealthCheckType.CONTACT:
                        ContactInfoAnalysis = new ContactInfoAnalysis();
                        var contact = await DnsConfiguration.QueryDNS("contact." + domainName, DnsRecordType.TXT, cancellationToken: cancellationToken);
                        await ContactInfoAnalysis.AnalyzeContactRecords(contact, _logger);
                        break;
                    case HealthCheckType.MESSAGEHEADER:
                        MessageHeaderAnalysis = CheckMessageHeaders(string.Empty, cancellationToken);
                        break;
                    case HealthCheckType.DANGLINGCNAME:
                        DanglingCnameAnalysis = new DanglingCnameAnalysis { DnsConfiguration = DnsConfiguration };
                        await DanglingCnameAnalysis.Analyze(domainName, _logger, cancellationToken);
                        break;
                    default:
                        _logger.WriteError("Unknown health check type: {0}", healthCheckType);
                        throw new NotSupportedException("Health check type not implemented.");
                }
            }
        }

        /// <summary>
        /// Analyzes a raw DMARC record.
        /// </summary>
        /// <param name="dmarcRecord">DMARC record text.</param>
        /// <param name="cancellationToken">Token to cancel the operation.</param>
        public async Task CheckDMARC(string dmarcRecord, CancellationToken cancellationToken = default) {
            await DmarcAnalysis.AnalyzeDmarcRecords(new List<DnsAnswer> {
                new DnsAnswer {
                    DataRaw = dmarcRecord,
                    Type = DnsRecordType.TXT
                }
            }, _logger);
        }

        /// <summary>
        /// Analyzes a raw SPF record.
        /// </summary>
        /// <param name="spfRecord">SPF record text.</param>
        /// <param name="cancellationToken">Token to cancel the operation.</param>
        public async Task CheckSPF(string spfRecord, CancellationToken cancellationToken = default) {
            await SpfAnalysis.AnalyzeSpfRecords(new List<DnsAnswer> {
                new DnsAnswer {
                    DataRaw = spfRecord,
                    Type = DnsRecordType.TXT
                }
            }, _logger);
        }

        /// <summary>
        /// Analyzes a raw DKIM record.
        /// </summary>
        /// <param name="dkimRecord">DKIM record text.</param>
        /// <param name="selector">Selector associated with the record.</param>
        /// <param name="cancellationToken">Token to cancel the operation.</param>
        public async Task CheckDKIM(string dkimRecord, string selector = "default", CancellationToken cancellationToken = default) {
            DKIMAnalysis.Reset();
            await DKIMAnalysis.AnalyzeDkimRecords(selector, new List<DnsAnswer> {
                new DnsAnswer {
                    DataRaw = dkimRecord,
                    Type = DnsRecordType.TXT
                }
            }, _logger);
        }

        /// <summary>
        /// Analyzes a raw MX record.
        /// </summary>
        /// <param name="mxRecord">MX record text.</param>
        /// <param name="cancellationToken">Token to cancel the operation.</param>
        public async Task CheckMX(string mxRecord, CancellationToken cancellationToken = default) {
            await MXAnalysis.AnalyzeMxRecords(new List<DnsAnswer> {
                new DnsAnswer {
                    DataRaw = mxRecord,
                    Type = DnsRecordType.MX
                }
            }, _logger);
        }

        /// <summary>
        /// Analyzes a single CAA record.
        /// </summary>
        /// <param name="caaRecord">CAA record text.</param>
        /// <param name="cancellationToken">Token to cancel the operation.</param>
        public async Task CheckCAA(string caaRecord, CancellationToken cancellationToken = default) {
            await CAAAnalysis.AnalyzeCAARecords(new List<DnsAnswer> {
                new DnsAnswer {
                    DataRaw = caaRecord,
                    Type = DnsRecordType.CAA
                }
            }, _logger);
        }
        /// <summary>
        /// Analyzes multiple CAA records.
        /// </summary>
        /// <param name="caaRecords">Collection of CAA record texts.</param>
        /// <param name="cancellationToken">Token to cancel the operation.</param>
        public async Task CheckCAA(List<string> caaRecords, CancellationToken cancellationToken = default) {
            var dnsResults = caaRecords.Select(record => new DnsAnswer {
                DataRaw = record,
            }).ToList();

            await CAAAnalysis.AnalyzeCAARecords(dnsResults, _logger);
        }

        /// <summary>
        /// Analyzes a single NS record.
        /// </summary>
        /// <param name="nsRecord">NS record text.</param>
        /// <param name="cancellationToken">Token to cancel the operation.</param>
        public async Task CheckNS(string nsRecord, CancellationToken cancellationToken = default) {
            await NSAnalysis.AnalyzeNsRecords(new List<DnsAnswer> {
                new DnsAnswer {
                    DataRaw = nsRecord,
                    Type = DnsRecordType.NS
                }
            }, _logger);
        }
        /// <summary>
        /// Analyzes multiple NS records.
        /// </summary>
        /// <param name="nsRecords">Collection of NS record texts.</param>
        /// <param name="cancellationToken">Token to cancel the operation.</param>
        public async Task CheckNS(List<string> nsRecords, CancellationToken cancellationToken = default) {
            var dnsResults = nsRecords.Select(record => new DnsAnswer {
                DataRaw = record,
            }).ToList();
            await NSAnalysis.AnalyzeNsRecords(dnsResults, _logger);
        }

        /// <summary>
        /// Analyzes a single DANE record.
        /// </summary>
        /// <param name="daneRecord">TLSA record text.</param>
        /// <param name="cancellationToken">Token to cancel the operation.</param>
        public async Task CheckDANE(string daneRecord, CancellationToken cancellationToken = default) {
            await DaneAnalysis.AnalyzeDANERecords(new List<DnsAnswer> {
                new DnsAnswer {
                    DataRaw = daneRecord
                }
            }, _logger);
        }

        /// <summary>
        /// Analyzes a raw SOA record.
        /// </summary>
        /// <param name="soaRecord">SOA record text.</param>
        /// <param name="cancellationToken">Token to cancel the operation.</param>
        public async Task CheckSOA(string soaRecord, CancellationToken cancellationToken = default) {
            await SOAAnalysis.AnalyzeSoaRecords(new List<DnsAnswer> {
                new DnsAnswer {
                    DataRaw = soaRecord,
                    Type = DnsRecordType.SOA
                }
            }, _logger);
        }

        /// <summary>
        /// Tests an SMTP server for open relay configuration.
        /// </summary>
        /// <param name="host">Target host name.</param>
        /// <param name="port">Port to connect to. Must be between 1 and 65535.</param>
        /// <param name="cancellationToken">Token to cancel the operation.</param>
        public async Task CheckOpenRelayHost(string host, int port = 25, CancellationToken cancellationToken = default) {
            ValidatePort(port);
            await OpenRelayAnalysis.AnalyzeServer(host, port, _logger, cancellationToken);
        }

        /// <summary>
        /// Checks a host for STARTTLS support.
        /// </summary>
        /// <param name="host">Target host name.</param>
        /// <param name="port">Port to connect to. Must be between 1 and 65535.</param>
        /// <param name="cancellationToken">Token to cancel the operation.</param>
        public async Task CheckStartTlsHost(string host, int port = 25, CancellationToken cancellationToken = default) {
            ValidatePort(port);
            await StartTlsAnalysis.AnalyzeServer(host, port, _logger, cancellationToken);
        }

        /// <summary>
        /// Checks a host for SMTP TLS capabilities.
        /// </summary>
        /// <param name="host">Target host name.</param>
        /// <param name="port">Port to connect to. Must be between 1 and 65535.</param>
        /// <param name="cancellationToken">Token to cancel the operation.</param>
        public async Task CheckSmtpTlsHost(string host, int port = 25, CancellationToken cancellationToken = default) {
            ValidatePort(port);
            await SmtpTlsAnalysis.AnalyzeServer(host, port, _logger, cancellationToken);
        }

        /// <summary>
        /// Analyzes a raw TLSRPT record.
        /// </summary>
        /// <param name="tlsRptRecord">TLSRPT record text.</param>
        /// <param name="cancellationToken">Token to cancel the operation.</param>
        public async Task CheckTLSRPT(string tlsRptRecord, CancellationToken cancellationToken = default) {
            await TLSRPTAnalysis.AnalyzeTlsRptRecords(new List<DnsAnswer> {
                new DnsAnswer {
                    DataRaw = tlsRptRecord,
                    Type = DnsRecordType.TXT
                }
            }, _logger, cancellationToken);
        }

        /// <summary>
        /// Analyzes a raw BIMI record.
        /// </summary>
        /// <param name="bimiRecord">BIMI record text.</param>
        /// <param name="cancellationToken">Token to cancel the operation.</param>
        public async Task CheckBIMI(string bimiRecord, CancellationToken cancellationToken = default) {
            await BimiAnalysis.AnalyzeBimiRecords(new List<DnsAnswer> {
                new DnsAnswer {
                    DataRaw = bimiRecord,
                    Type = DnsRecordType.TXT
                }
            }, _logger, cancellationToken: cancellationToken);
        }

        /// <summary>
        /// Analyzes a raw contact TXT record.
        /// </summary>
        /// <param name="contactRecord">Contact record text.</param>
        /// <param name="cancellationToken">Token to cancel the operation.</param>
        public async Task CheckContactInfo(string contactRecord, CancellationToken cancellationToken = default) {
            await ContactInfoAnalysis.AnalyzeContactRecords(new List<DnsAnswer> {
                new DnsAnswer {
                    DataRaw = contactRecord,
                    Type = DnsRecordType.TXT
                }
            }, _logger);
        }

        /// <summary>
        /// Parses raw message headers.
        /// </summary>
        /// <param name="rawHeaders">Unparsed header text.</param>
        /// <param name="ct">Token to cancel the operation.</param>
        /// <returns>Populated <see cref="MessageHeaderAnalysis"/> instance.</returns>
        public MessageHeaderAnalysis CheckMessageHeaders(string rawHeaders, CancellationToken ct = default) {
            ct.ThrowIfCancellationRequested();

            var analysis = new MessageHeaderAnalysis();
            analysis.Parse(rawHeaders, _logger);
            return analysis;
        }


        /// <summary>
        /// Queries DNS and analyzes SPF records for a domain.
        /// </summary>
        /// <param name="domainName">Domain to verify.</param>
        /// <param name="cancellationToken">Token to cancel the operation.</param>
        public async Task VerifySPF(string domainName, CancellationToken cancellationToken = default) {
            if (string.IsNullOrWhiteSpace(domainName)) {
                throw new ArgumentNullException(nameof(domainName));
            }
            UpdateIsPublicSuffix(domainName);
            var spf = await DnsConfiguration.QueryDNS(domainName, DnsRecordType.TXT, "SPF1", cancellationToken);
            await SpfAnalysis.AnalyzeSpfRecords(spf, _logger);
        }

        /// <summary>
        /// Verifies MTA-STS policy for a domain.
        /// </summary>
        /// <param name="domainName">Domain to verify.</param>
        /// <param name="cancellationToken">Token to cancel the operation.</param>
        public async Task VerifyMTASTS(string domainName, CancellationToken cancellationToken = default) {
            if (string.IsNullOrWhiteSpace(domainName)) {
                throw new ArgumentNullException(nameof(domainName));
            }
            UpdateIsPublicSuffix(domainName);
            MTASTSAnalysis = new MTASTSAnalysis {
                PolicyUrlOverride = MtaStsPolicyUrlOverride,
                DnsConfiguration = DnsConfiguration
            };
            await MTASTSAnalysis.AnalyzePolicy(domainName, _logger);
        }

        /// <summary>
        /// Checks all MX hosts for STARTTLS support.
        /// </summary>
        /// <param name="domainName">Domain whose MX records are queried.</param>
        /// <param name="port">SMTP port to connect to. Must be between 1 and 65535.</param>
        /// <param name="cancellationToken">Token to cancel the operation.</param>
        public async Task VerifySTARTTLS(string domainName, int port = 25, CancellationToken cancellationToken = default) {
            if (string.IsNullOrWhiteSpace(domainName)) {
                throw new ArgumentNullException(nameof(domainName));
            }
            UpdateIsPublicSuffix(domainName);
            ValidatePort(port);
            var mxRecordsForTls = await DnsConfiguration.QueryDNS(domainName, DnsRecordType.MX, cancellationToken: cancellationToken);
            var tlsHosts = mxRecordsForTls.Select(r => r.Data.Split(' ')[1].Trim('.'));
            await StartTlsAnalysis.AnalyzeServers(tlsHosts, new[] { port }, _logger, cancellationToken);
        }

        /// <summary>
        /// Checks all MX hosts for SMTP TLS configuration.
        /// </summary>
        /// <param name="domainName">Domain whose MX records are queried.</param>
        /// <param name="cancellationToken">Token to cancel the operation.</param>
        public async Task VerifySMTPTLS(string domainName, CancellationToken cancellationToken = default) {
            if (string.IsNullOrWhiteSpace(domainName)) {
                throw new ArgumentNullException(nameof(domainName));
            }
            UpdateIsPublicSuffix(domainName);
            var mxRecordsForTls = await DnsConfiguration.QueryDNS(domainName, DnsRecordType.MX, cancellationToken: cancellationToken);
            var tlsHosts = mxRecordsForTls.Select(r => r.Data.Split(' ')[1].Trim('.'));
            await SmtpTlsAnalysis.AnalyzeServers(tlsHosts, 25, _logger, cancellationToken);
        }

        /// <summary>
        /// Queries and analyzes TLSRPT records for a domain.
        /// </summary>
        /// <param name="domainName">Domain to verify.</param>
        /// <param name="cancellationToken">Token to cancel the operation.</param>
        public async Task VerifyTLSRPT(string domainName, CancellationToken cancellationToken = default) {
            if (string.IsNullOrWhiteSpace(domainName)) {
                throw new ArgumentNullException(nameof(domainName));
            }
            UpdateIsPublicSuffix(domainName);
            TLSRPTAnalysis = new TLSRPTAnalysis();
            var tlsrpt = await DnsConfiguration.QueryDNS("_smtp._tls." + domainName, DnsRecordType.TXT, cancellationToken: cancellationToken);
            await TLSRPTAnalysis.AnalyzeTlsRptRecords(tlsrpt, _logger, cancellationToken);
        }

        /// <summary>
        /// Queries and analyzes BIMI records for a domain.
        /// </summary>
        /// <param name="domainName">Domain to verify.</param>
        /// <param name="cancellationToken">Token to cancel the operation.</param>
        public async Task VerifyBIMI(string domainName, CancellationToken cancellationToken = default) {
            if (string.IsNullOrWhiteSpace(domainName)) {
                throw new ArgumentNullException(nameof(domainName));
            }
            UpdateIsPublicSuffix(domainName);
            BimiAnalysis = new BimiAnalysis();
            var bimi = await DnsConfiguration.QueryDNS($"default._bimi.{domainName}", DnsRecordType.TXT, cancellationToken: cancellationToken);
            await BimiAnalysis.AnalyzeBimiRecords(bimi, _logger, cancellationToken: cancellationToken);
        }

        /// <summary>
        /// Queries contact TXT records for a domain.
        /// </summary>
        /// <param name="domainName">Domain to verify.</param>
        /// <param name="cancellationToken">Token to cancel the operation.</param>
        public async Task VerifyContactInfo(string domainName, CancellationToken cancellationToken = default) {
            if (string.IsNullOrWhiteSpace(domainName)) {
                throw new ArgumentNullException(nameof(domainName));
            }
            UpdateIsPublicSuffix(domainName);
            ContactInfoAnalysis = new ContactInfoAnalysis();
            var contact = await DnsConfiguration.QueryDNS("contact." + domainName, DnsRecordType.TXT, cancellationToken: cancellationToken);
            await ContactInfoAnalysis.AnalyzeContactRecords(contact, _logger);
        }

        /// <summary>
<<<<<<< HEAD
        /// Detects dangling CNAME records for the domain.
        /// </summary>
        public async Task VerifyDanglingCname(string domainName, CancellationToken cancellationToken = default) {
=======
        /// Queries Autodiscover related records for a domain.
        /// </summary>
        /// <param name="domainName">Domain to verify.</param>
        /// <param name="cancellationToken">Token to cancel the operation.</param>
        public async Task VerifyAutodiscover(string domainName, CancellationToken cancellationToken = default) {
>>>>>>> bf20fae4
            if (string.IsNullOrWhiteSpace(domainName)) {
                throw new ArgumentNullException(nameof(domainName));
            }
            UpdateIsPublicSuffix(domainName);
<<<<<<< HEAD
            DanglingCnameAnalysis = new DanglingCnameAnalysis { DnsConfiguration = DnsConfiguration };
            await DanglingCnameAnalysis.Analyze(domainName, _logger, cancellationToken);
=======
            AutodiscoverAnalysis = new AutodiscoverAnalysis();
            await AutodiscoverAnalysis.Analyze(domainName, DnsConfiguration, _logger, cancellationToken);
>>>>>>> bf20fae4
        }

        /// <summary>
        /// Queries TLSA records for specific ports on a domain.
        /// </summary>
        /// <param name="domainName">Domain to query.</param>
        /// <param name="ports">Ports to check for DANE.</param>
        /// <param name="cancellationToken">Token to cancel the operation.</param>
        public async Task VerifyDANE(string domainName, int[] ports, CancellationToken cancellationToken = default) {
            if (string.IsNullOrWhiteSpace(domainName)) {
                throw new ArgumentNullException(nameof(domainName));
            }
            UpdateIsPublicSuffix(domainName);
            if (ports == null || ports.Length == 0) {
                throw new ArgumentException("No ports provided.", nameof(ports));
            }

            if (ports.Any(p => p <= 0)) {
                throw new ArgumentException("Ports must be greater than zero.", nameof(ports));
            }

            DaneAnalysis = new DANEAnalysis();
            var allDaneRecords = new List<DnsAnswer>();
            foreach (var port in ports) {
                cancellationToken.ThrowIfCancellationRequested();
                var dane = await DnsConfiguration.QueryDNS($"_{port}._tcp.{domainName}", DnsRecordType.TLSA, cancellationToken: cancellationToken);
                allDaneRecords.AddRange(dane);
            }

            await DaneAnalysis.AnalyzeDANERecords(allDaneRecords, _logger);
        }

        /// <summary>
        /// Queries TLSA records for the provided service definitions.
        /// </summary>
        /// <param name="services">Services to query.</param>
        /// <param name="cancellationToken">Token to cancel the operation.</param>
        public async Task VerifyDANE(ServiceDefinition[] services, CancellationToken cancellationToken = default) {
            if (services == null || services.Length == 0) {
                throw new ArgumentException("No services provided.", nameof(services));
            }

            DaneAnalysis = new DANEAnalysis();
            var allDaneRecords = new List<DnsAnswer>();

            foreach (var service in services.Distinct()) {
                cancellationToken.ThrowIfCancellationRequested();
                var host = service.Host.TrimEnd('.');
                var daneName = $"_{service.Port}._tcp.{host}";
                var dane = await DnsConfiguration.QueryDNS(daneName, DnsRecordType.TLSA, cancellationToken: cancellationToken);
                if (dane.Any()) {
                    allDaneRecords.AddRange(dane);
                }
            }

            await DaneAnalysis.AnalyzeDANERecords(allDaneRecords, _logger);
        }

        /// <summary>
        /// Queries TLSA records based on common service types.
        /// </summary>
        /// <param name="domainName">Domain to query.</param>
        /// <param name="serviceTypes">Services to investigate.</param>
        /// <param name="cancellationToken">Token to cancel the operation.</param>
        public async Task VerifyDANE(string domainName, ServiceType[] serviceTypes, CancellationToken cancellationToken = default) {
            if (string.IsNullOrWhiteSpace(domainName)) {
                throw new ArgumentNullException(nameof(domainName));
            }
            UpdateIsPublicSuffix(domainName);
            DaneAnalysis = new DANEAnalysis();
            if (serviceTypes == null || serviceTypes.Length == 0) {
                serviceTypes = new[] { ServiceType.SMTP, ServiceType.HTTPS };
            }

            serviceTypes = serviceTypes.Distinct().ToArray();
            if (serviceTypes.Length == 0) {
                serviceTypes = new[] { ServiceType.SMTP, ServiceType.HTTPS };
            }

            var allDaneRecords = new List<DnsAnswer>();
            foreach (var serviceType in serviceTypes) {
                cancellationToken.ThrowIfCancellationRequested();
                int port;
                IEnumerable<DnsAnswer> records;
                bool fromMx;
                switch (serviceType) {
                    case ServiceType.SMTP:
                        port = (int)ServiceType.SMTP;
                        fromMx = true;
                        records = await DnsConfiguration.QueryDNS(domainName, DnsRecordType.MX, cancellationToken: cancellationToken);
                        break;
                    case ServiceType.HTTPS:
                        port = (int)ServiceType.HTTPS;
                        fromMx = false;
                        var aRecords = await DnsConfiguration.QueryDNS(domainName, DnsRecordType.A, cancellationToken: cancellationToken);
                        var aaaaRecords = await DnsConfiguration.QueryDNS(domainName, DnsRecordType.AAAA, cancellationToken: cancellationToken);
                        records = (aRecords ?? Array.Empty<DnsAnswer>()).Concat(aaaaRecords ?? Array.Empty<DnsAnswer>());
                        break;
                    default:
                        throw new System.Exception("Service type not implemented.");
                }

                var recordData = records.Select(x => x.Data).Distinct();
                foreach (var record in recordData) {
                    cancellationToken.ThrowIfCancellationRequested();
                    var domain = fromMx ? record.Split(' ')[1].Trim('.') : record;
                    var daneRecord = $"_{port}._tcp.{domain}";
                    var dane = await DnsConfiguration.QueryDNS(daneRecord, DnsRecordType.TLSA, cancellationToken: cancellationToken);
                    if (dane.Any()) {
                        allDaneRecords.AddRange(dane);
                    }
                }

            }
            await DaneAnalysis.AnalyzeDANERecords(allDaneRecords, _logger);
        }

        /// <summary>
        /// Verifies the certificate for a website. If no scheme is provided in <paramref name="url"/>, "https://" is assumed.
        /// </summary>
        /// <param name="url">Website address. If missing a scheme, "https://" will be prepended.</param>
        /// <param name="port">Port to use for the connection. Must be between 1 and 65535.</param>
        /// <param name="cancellationToken">Optional cancellation token.</param>
        public async Task VerifyWebsiteCertificate(string url, int port = 443, CancellationToken cancellationToken = default) {
            ValidatePort(port);
            if (!url.StartsWith("http://", StringComparison.OrdinalIgnoreCase) &&
                !url.StartsWith("https://", StringComparison.OrdinalIgnoreCase)) {
                url = $"https://{url}";
            }
            await CertificateAnalysis.AnalyzeUrl(url, port, _logger, cancellationToken);
        }

        /// <summary>
        /// Performs a basic HTTP check without enforcing HTTPS.
        /// </summary>
        /// <param name="domainName">Domain or host to query.</param>
        /// <param name="cancellationToken">Token to cancel the operation.</param>
        public async Task VerifyPlainHttp(string domainName, CancellationToken cancellationToken = default) {
            if (string.IsNullOrWhiteSpace(domainName)) {
                throw new ArgumentNullException(nameof(domainName));
            }
            UpdateIsPublicSuffix(domainName);
            await HttpAnalysis.AnalyzeUrl($"http://{domainName}", false, _logger, cancellationToken: cancellationToken);
        }

        /// <summary>
        /// Checks an IP address against configured DNS block lists.
        /// </summary>
        /// <param name="ipAddress">IP address to query.</param>
        /// <param name="cancellationToken">Token to cancel the operation.</param>
        public async Task CheckDNSBL(string ipAddress, CancellationToken cancellationToken = default) {
            await foreach (var _ in DNSBLAnalysis.AnalyzeDNSBLRecords(ipAddress, _logger)) {
                cancellationToken.ThrowIfCancellationRequested();
                // enumeration triggers processing
            }
        }

        /// <summary>
        /// Checks multiple IP addresses against DNS block lists.
        /// </summary>
        /// <param name="ipAddresses">IPs to query.</param>
        /// <param name="cancellationToken">Token to cancel the operation.</param>
        public async Task CheckDNSBL(string[] ipAddresses, CancellationToken cancellationToken = default) {
            foreach (var ip in ipAddresses) {
                cancellationToken.ThrowIfCancellationRequested();
                await foreach (var _ in DNSBLAnalysis.AnalyzeDNSBLRecords(ip, _logger)) {
                    cancellationToken.ThrowIfCancellationRequested();
                    // enumeration triggers processing
                }
            }
        }

        /// <summary>
        /// Queries WHOIS information for a domain.
        /// </summary>
        /// <param name="domain">Domain name to query.</param>
        /// <param name="cancellationToken">Token to cancel the operation.</param>
        public async Task CheckWHOIS(string domain, CancellationToken cancellationToken = default) {
            var timeout = WhoisAnalysis.Timeout;
            WhoisAnalysis = new WhoisAnalysis { Timeout = timeout };
            UpdateIsPublicSuffix(domain);
            await WhoisAnalysis.QueryWhoisServer(domain, cancellationToken);
        }

        /// <summary>
        /// Creates a high level summary of key analyses.
        /// </summary>
        /// <returns>A populated <see cref="DomainSummary"/>.</returns>
        public DomainSummary BuildSummary() {
            var spfValid = SpfAnalysis.SpfRecordExists && SpfAnalysis.StartsCorrectly &&
                            !SpfAnalysis.ExceedsDnsLookups && !SpfAnalysis.MultipleSpfRecords;

            var dmarcValid = DmarcAnalysis.DmarcRecordExists && DmarcAnalysis.StartsCorrectly &&
                             DmarcAnalysis.HasMandatoryTags && DmarcAnalysis.IsPolicyValid &&
                             DmarcAnalysis.IsPctValid && !DmarcAnalysis.MultipleRecords &&
                             !DmarcAnalysis.ExceedsCharacterLimit && DmarcAnalysis.ValidDkimAlignment &&
                             DmarcAnalysis.ValidSpfAlignment;

            var dkimValid = DKIMAnalysis.AnalysisResults.Values.Any(a =>
                a.DkimRecordExists && a.StartsCorrectly && a.PublicKeyExists &&
                a.ValidPublicKey && a.KeyTypeExists && a.ValidKeyType && a.ValidFlags);

            return new DomainSummary {
                HasSpfRecord = SpfAnalysis.SpfRecordExists,
                SpfValid = spfValid,
                HasDmarcRecord = DmarcAnalysis.DmarcRecordExists,
                DmarcPolicy = DmarcAnalysis.Policy,
                DmarcValid = dmarcValid,
                HasDkimRecord = DKIMAnalysis.AnalysisResults.Values.Any(a => a.DkimRecordExists),
                DkimValid = dkimValid,
                HasMxRecord = MXAnalysis.MxRecordExists,
                DnsSecValid = DNSSecAnalysis?.ChainValid ?? false
            };
        }

        /// <summary>Serializes this instance to a JSON string.</summary>
        /// <param name="options">
        /// <para>Optional serializer options. If not provided,</para>
        /// <para><see cref="JsonSerializerOptions.WriteIndented"/> is enabled.</para>
        /// </param>
        /// <returns>
        /// <para>A JSON representation of the current
        /// <see cref="DomainHealthCheck"/>.</para>
        /// </returns>
        public string ToJson(JsonSerializerOptions options = null) {
            options ??= new JsonSerializerOptions { WriteIndented = true };
            return JsonSerializer.Serialize(this, options);
        }

        private static void ValidatePort(int port) {
            if (port <= 0 || port > 65535) {
                throw new ArgumentOutOfRangeException(nameof(port), "Port must be between 1 and 65535.");
            }
        }

        /// <summary>Creates a copy with only the specified analyses included.</summary>
        /// <param name="healthCheckTypes">
        /// <para>Health checks that should remain in the returned
        /// <see cref="DomainHealthCheck"/>.</para>
        /// </param>
        /// <returns>
        /// <para>A clone of this object with non-selected analyses removed.</para>
        /// </returns>
        public DomainHealthCheck FilterAnalyses(IEnumerable<HealthCheckType> healthCheckTypes) {
            var active = healthCheckTypes != null
                ? new HashSet<HealthCheckType>(healthCheckTypes)
                : new HashSet<HealthCheckType>();

            var filtered = new DomainHealthCheck(DnsEndpoint, _logger) {
                DnsSelectionStrategy = DnsSelectionStrategy,
                DnsConfiguration = DnsConfiguration,
                MtaStsPolicyUrlOverride = MtaStsPolicyUrlOverride
            };

            filtered.DmarcAnalysis = active.Contains(HealthCheckType.DMARC) ? CloneAnalysis(DmarcAnalysis) : null;
            filtered.SpfAnalysis = active.Contains(HealthCheckType.SPF) ? CloneAnalysis(SpfAnalysis) : null;
            filtered.DKIMAnalysis = active.Contains(HealthCheckType.DKIM) ? CloneAnalysis(DKIMAnalysis) : null;
            filtered.MXAnalysis = active.Contains(HealthCheckType.MX) ? CloneAnalysis(MXAnalysis) : null;
            filtered.CAAAnalysis = active.Contains(HealthCheckType.CAA) ? CloneAnalysis(CAAAnalysis) : null;
            filtered.NSAnalysis = active.Contains(HealthCheckType.NS) ? CloneAnalysis(NSAnalysis) : null;
            filtered.DaneAnalysis = active.Contains(HealthCheckType.DANE) ? CloneAnalysis(DaneAnalysis) : null;
            filtered.DNSBLAnalysis = active.Contains(HealthCheckType.DNSBL) ? CloneAnalysis(DNSBLAnalysis) : null;
            filtered.DNSSecAnalysis = active.Contains(HealthCheckType.DNSSEC) ? CloneAnalysis(DNSSecAnalysis) : null;
            filtered.MTASTSAnalysis = active.Contains(HealthCheckType.MTASTS) ? CloneAnalysis(MTASTSAnalysis) : null;
            filtered.TLSRPTAnalysis = active.Contains(HealthCheckType.TLSRPT) ? CloneAnalysis(TLSRPTAnalysis) : null;
            filtered.BimiAnalysis = active.Contains(HealthCheckType.BIMI) ? CloneAnalysis(BimiAnalysis) : null;
            filtered.AutodiscoverAnalysis = active.Contains(HealthCheckType.AUTODISCOVER) ? CloneAnalysis(AutodiscoverAnalysis) : null;
            filtered.CertificateAnalysis = active.Contains(HealthCheckType.CERT) ? CloneAnalysis(CertificateAnalysis) : null;
            filtered.SecurityTXTAnalysis = active.Contains(HealthCheckType.SECURITYTXT) ? CloneAnalysis(SecurityTXTAnalysis) : null;
            filtered.SOAAnalysis = active.Contains(HealthCheckType.SOA) ? CloneAnalysis(SOAAnalysis) : null;
            filtered.OpenRelayAnalysis = active.Contains(HealthCheckType.OPENRELAY) ? CloneAnalysis(OpenRelayAnalysis) : null;
            filtered.StartTlsAnalysis = active.Contains(HealthCheckType.STARTTLS) ? CloneAnalysis(StartTlsAnalysis) : null;
            filtered.SmtpTlsAnalysis = active.Contains(HealthCheckType.SMTPTLS) ? CloneAnalysis(SmtpTlsAnalysis) : null;
            filtered.HttpAnalysis = active.Contains(HealthCheckType.HTTP) ? CloneAnalysis(HttpAnalysis) : null;
            filtered.HPKPAnalysis = active.Contains(HealthCheckType.HPKP) ? CloneAnalysis(HPKPAnalysis) : null;
            filtered.ContactInfoAnalysis = active.Contains(HealthCheckType.CONTACT) ? CloneAnalysis(ContactInfoAnalysis) : null;
            filtered.MessageHeaderAnalysis = active.Contains(HealthCheckType.MESSAGEHEADER) ? CloneAnalysis(MessageHeaderAnalysis) : null;
            filtered.DanglingCnameAnalysis = active.Contains(HealthCheckType.DANGLINGCNAME) ? CloneAnalysis(DanglingCnameAnalysis) : null;

            return filtered;
        }

        private static readonly MethodInfo _cloneMethod = typeof(object).GetMethod(
            "MemberwiseClone",
            BindingFlags.Instance | BindingFlags.NonPublic);

        private static T CloneAnalysis<T>(T analysis) where T : class {
            return analysis == null ? null : (T)_cloneMethod.Invoke(analysis, null);
        }
    }
}<|MERGE_RESOLUTION|>--- conflicted
+++ resolved
@@ -764,28 +764,24 @@
         }
 
         /// <summary>
-<<<<<<< HEAD
         /// Detects dangling CNAME records for the domain.
         /// </summary>
         public async Task VerifyDanglingCname(string domainName, CancellationToken cancellationToken = default) {
-=======
-        /// Queries Autodiscover related records for a domain.
-        /// </summary>
-        /// <param name="domainName">Domain to verify.</param>
-        /// <param name="cancellationToken">Token to cancel the operation.</param>
-        public async Task VerifyAutodiscover(string domainName, CancellationToken cancellationToken = default) {
->>>>>>> bf20fae4
-            if (string.IsNullOrWhiteSpace(domainName)) {
-                throw new ArgumentNullException(nameof(domainName));
-            }
-            UpdateIsPublicSuffix(domainName);
-<<<<<<< HEAD
+            if (string.IsNullOrWhiteSpace(domainName)) {
+                throw new ArgumentNullException(nameof(domainName));
+            }
+            UpdateIsPublicSuffix(domainName);
             DanglingCnameAnalysis = new DanglingCnameAnalysis { DnsConfiguration = DnsConfiguration };
             await DanglingCnameAnalysis.Analyze(domainName, _logger, cancellationToken);
-=======
+        }
+      
+        /// Queries Autodiscover related records for a domain.
+        /// </summary>
+        /// <param name="domainName">Domain to verify.</param>
+        /// <param name="cancellationToken">Token to cancel the operation.</param>
+        public async Task VerifyAutodiscover(string domainName, CancellationToken cancellationToken = default) {
             AutodiscoverAnalysis = new AutodiscoverAnalysis();
             await AutodiscoverAnalysis.Analyze(domainName, DnsConfiguration, _logger, cancellationToken);
->>>>>>> bf20fae4
         }
 
         /// <summary>
