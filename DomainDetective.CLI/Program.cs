--- conflicted
+++ resolved
@@ -95,7 +95,6 @@
         });
         root.Add(analyzeArc);
 
-<<<<<<< HEAD
         var whoisArg = new Argument<string>("domain");
         var whoisSnap = new Option<DirectoryInfo?>("--snapshot-path", "Directory for snapshots");
         var whoisDiff = new Option<bool>("--diff", "Show changes since last snapshot");
@@ -132,7 +131,8 @@
             }
         });
         root.Add(whoisCmd);
-=======
+
+      
         var analyzeDnsTunnel = new Command("AnalyzeDnsTunneling", "Analyze DNS logs for tunneling patterns");
         var tunnelDomain = new Option<string>("--domain", "Domain to inspect");
         var tunnelFile = new Option<FileInfo>("--file", "Log file");
@@ -148,7 +148,7 @@
             AnalyzeDnsTunneling(domain, file.FullName, json);
         });
         root.Add(analyzeDnsTunnel);
->>>>>>> 78722ef7
+
 
         root.SetAction(async result =>
         {
