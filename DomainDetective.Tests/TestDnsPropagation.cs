using DnsClientX;
using DomainDetective;
using System.Net;
using System.Threading;
namespace DomainDetective.Tests {
    public class TestDnsPropagation {
        [Fact]
        public void LoadServersAddsEntries() {
            var file = "Data/DNS/PublicDNS.json";
            var analysis = new DnsPropagationAnalysis();
            analysis.LoadServers(file, clearExisting: true);
            Assert.NotEmpty(analysis.Servers);
        }

        [Fact]
        public void AddAndRemoveServerWorks() {
            var analysis = new DnsPropagationAnalysis();
            var entry = new PublicDnsEntry { IPAddress = "1.1.1.1", Country = "Test" };
            analysis.AddServer(entry);
            Assert.Contains(analysis.Servers, s => s.IPAddress == "1.1.1.1");
            analysis.RemoveServer("1.1.1.1");
            Assert.DoesNotContain(analysis.Servers, s => s.IPAddress == "1.1.1.1");
        }

        [Fact]
        public async Task QueryHandlesDownServer() {
            var analysis = new DnsPropagationAnalysis();
            analysis.AddServer(new PublicDnsEntry { IPAddress = "192.0.2.1", Country = "Test" });
            var results = await analysis.QueryAsync("example.com", DnsRecordType.A, analysis.Servers);
            Assert.Single(results);
            Assert.False(results[0].Success);
        }

        [Fact]
        public async Task QueryHonorsCancellation() {
            var analysis = new DnsPropagationAnalysis();
            analysis.AddServer(new PublicDnsEntry { IPAddress = "192.0.2.1", Country = "Test" });
            using var cts = new CancellationTokenSource();
            cts.Cancel();

            await Assert.ThrowsAsync<OperationCanceledException>(async () =>
                await analysis.QueryAsync("example.com", DnsRecordType.A, analysis.Servers, cts.Token));
        }

        [Fact]
        public void CompareResultsGroupsByRecordSet() {
            var results = new[] {
                new DnsPropagationResult {
                    Server = new PublicDnsEntry { IPAddress = "1.1.1.1" },
                    Records = new[] { "1.1.1.1" },
                    Success = true
                },
                new DnsPropagationResult {
                    Server = new PublicDnsEntry { IPAddress = "8.8.8.8" },
                    Records = new[] { "1.1.1.1" },
                    Success = true
                },
                new DnsPropagationResult {
                    Server = new PublicDnsEntry { IPAddress = "9.9.9.9" },
                    Records = new[] { "2.2.2.2" },
                    Success = true
                }
            };

            var groups = DnsPropagationAnalysis.CompareResults(results);
            Assert.Equal(2, groups.Count);
            Assert.Contains(groups, g => g.Value.Any(s => s.IPAddress == "9.9.9.9"));
        }

        [Fact]
        public void CompareResultsHandlesIpv6Variants() {
            var results = new[] {
                new DnsPropagationResult {
                    Server = new PublicDnsEntry { IPAddress = "1.1.1.1" },
                    Records = new[] { "2001:0db8:0000:0000:0000:0000:0000:0001" },
                    Success = true
                },
                new DnsPropagationResult {
                    Server = new PublicDnsEntry { IPAddress = "8.8.8.8" },
                    Records = new[] { "2001:db8::1" },
                    Success = true
                }
            };

            var groups = DnsPropagationAnalysis.CompareResults(results);
            Assert.Single(groups);
            Assert.Equal(2, groups.First().Value.Count);
            Assert.Equal(IPAddress.Parse("2001:db8::1").ToString(), groups.Keys.First());
        }

        [Fact]
<<<<<<< HEAD
        public void CompareResultsConsistentKeyCasing() {
            var results = new[] {
                new DnsPropagationResult {
                    Server = new PublicDnsEntry { IPAddress = "1.1.1.1" },
                    Records = new[] { "2001:DB8::1" },
                    Success = true
                },
                new DnsPropagationResult {
                    Server = new PublicDnsEntry { IPAddress = "8.8.8.8" },
                    Records = new[] { "2001:db8::1" },
                    Success = true
                }
            };

            var groups = DnsPropagationAnalysis.CompareResults(results);
            Assert.Single(groups);
            Assert.Equal(2, groups.First().Value.Count);
            Assert.Equal("2001:db8::1", groups.Keys.First());
=======
        public void LoadServersTrimsWhitespace() {
            var json = "[{\"Country\":\" Test \",\"IPAddress\":\"1.2.3.4\",\"HostName\":\" example.com \",\"Location\":\" Somewhere \",\"ASN\":\"123\",\"ASNName\":\" Example ASN \"}]";

            var file = Path.GetTempFileName();
            File.WriteAllText(file, json);

            var analysis = new DnsPropagationAnalysis();
            analysis.LoadServers(file, clearExisting: true);

            var server = Assert.Single(analysis.Servers);
            Assert.Equal("Test", server.Country);
            Assert.Equal("example.com", server.HostName);
            Assert.Equal("Somewhere", server.Location);
            Assert.Equal("Example ASN", server.ASNName);
>>>>>>> d911fdfe
        }
    }
}<|MERGE_RESOLUTION|>--- conflicted
+++ resolved
@@ -89,7 +89,6 @@
         }
 
         [Fact]
-<<<<<<< HEAD
         public void CompareResultsConsistentKeyCasing() {
             var results = new[] {
                 new DnsPropagationResult {
@@ -108,7 +107,9 @@
             Assert.Single(groups);
             Assert.Equal(2, groups.First().Value.Count);
             Assert.Equal("2001:db8::1", groups.Keys.First());
-=======
+        }
+      
+        [Fact]
         public void LoadServersTrimsWhitespace() {
             var json = "[{\"Country\":\" Test \",\"IPAddress\":\"1.2.3.4\",\"HostName\":\" example.com \",\"Location\":\" Somewhere \",\"ASN\":\"123\",\"ASNName\":\" Example ASN \"}]";
 
@@ -123,7 +124,6 @@
             Assert.Equal("example.com", server.HostName);
             Assert.Equal("Somewhere", server.Location);
             Assert.Equal("Example ASN", server.ASNName);
->>>>>>> d911fdfe
         }
     }
 }