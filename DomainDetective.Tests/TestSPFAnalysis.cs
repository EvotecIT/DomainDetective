--- conflicted
+++ resolved
@@ -132,7 +132,6 @@
         }
 
         [Fact]
-<<<<<<< HEAD
         public async Task DetectCircularInclude() {
             var healthCheck = new DomainHealthCheck();
             healthCheck.SpfAnalysis.TestSpfRecords["a.example.com"] = "v=spf1 include:b.example.com -all";
@@ -142,7 +141,9 @@
 
             Assert.True(healthCheck.SpfAnalysis.CycleDetected);
             Assert.False(healthCheck.SpfAnalysis.ExceedsDnsLookups);
-=======
+        }
+      
+        [Fact]
         public async Task DomainEndingWithAllWithoutAllMechanism() {
             var spfRecord = "v=spf1 a:firewall";
             var healthCheck = new DomainHealthCheck();
@@ -162,7 +163,6 @@
             Assert.Equal("-all", healthCheck.SpfAnalysis.AllMechanism);
             Assert.False(healthCheck.SpfAnalysis.MultipleAllMechanisms);
             Assert.False(healthCheck.SpfAnalysis.ContainsCharactersAfterAll);
->>>>>>> e5b3b94f
         }
     }
 }