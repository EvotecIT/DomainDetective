namespace DomainDetective.Tests {
    public class TestWhoisAnalysis {
        [Fact]
        public async Task UnsupportedTldThrows() {
            var whois = new WhoisAnalysis();
            await Assert.ThrowsAsync<UnsupportedTldException>(async () => await whois.QueryWhoisServer("example.unknown"));
        }

        [Fact]
        public async Task MissingTldThrows() {
            var whois = new WhoisAnalysis();
            await Assert.ThrowsAsync<UnsupportedTldException>(async () => await whois.QueryWhoisServer("example"));
        }

        [Fact]
        public async Task QueryFromLocalWhoisServerReadsLargeResponse() {
            var responseBuilder = new System.Text.StringBuilder();
            responseBuilder.AppendLine("Domain Name: example.local");
            for (int i = 0; i < 2000; i++) {
                responseBuilder.AppendLine($"Entry {i}");
            }
            var response = responseBuilder.ToString();

            var listener = new System.Net.Sockets.TcpListener(System.Net.IPAddress.Loopback, 0);
            listener.Start();
            var port = ((System.Net.IPEndPoint)listener.LocalEndpoint).Port;
            var serverTask = System.Threading.Tasks.Task.Run(async () => {
                using var client = await listener.AcceptTcpClientAsync();
                using var stream = client.GetStream();
                using var reader = new System.IO.StreamReader(stream);
                await reader.ReadLineAsync();
                using var writer = new System.IO.StreamWriter(stream) { AutoFlush = true };
                await writer.WriteAsync(response);
            });

            try {
                var whois = new WhoisAnalysis();
                var field = typeof(WhoisAnalysis).GetField("WhoisServers", System.Reflection.BindingFlags.NonPublic | System.Reflection.BindingFlags.Instance);
                var servers = (System.Collections.Generic.Dictionary<string, string>?)field?.GetValue(whois);
                Assert.NotNull(servers);
                // Ensure thread-safe modification of the internal WHOIS servers collection
                var lockField = typeof(WhoisAnalysis).GetField("_whoisServersLock", System.Reflection.BindingFlags.NonPublic | System.Reflection.BindingFlags.Instance);
                var lockObj = lockField?.GetValue(whois);
                Assert.NotNull(lockObj);
                lock (lockObj!) {
                    servers!["local"] = $"localhost:{port}";
                }

                await whois.QueryWhoisServer("example.local");

                Assert.Equal("example.local", whois.DomainName);
                var expected = response.Replace("\r\n", "\n").Replace("\r", "\n");
                var actual = whois.WhoisData.Replace("\r\n", "\n").Replace("\r", "\n");
                Assert.Equal(expected, actual);
            } finally {
                listener.Stop();
                await serverTask;
            }
        }

        [Fact]
        public async Task QueryFromLocalWhoisServerReadsLargeResponseCaseInsensitive() {
            var responseBuilder = new System.Text.StringBuilder();
            responseBuilder.AppendLine("Domain Name: example.local");
            for (int i = 0; i < 2000; i++) {
                responseBuilder.AppendLine($"Entry {i}");
            }
            var response = responseBuilder.ToString();

            var listener = new System.Net.Sockets.TcpListener(System.Net.IPAddress.Loopback, 0);
            listener.Start();
            var port = ((System.Net.IPEndPoint)listener.LocalEndpoint).Port;
            var serverTask = System.Threading.Tasks.Task.Run(async () => {
                using var client = await listener.AcceptTcpClientAsync();
                using var stream = client.GetStream();
                using var reader = new System.IO.StreamReader(stream);
                await reader.ReadLineAsync();
                using var writer = new System.IO.StreamWriter(stream) { AutoFlush = true };
                await writer.WriteAsync(response);
            });

            try {
                var whois = new WhoisAnalysis();
                var field = typeof(WhoisAnalysis).GetField("WhoisServers", System.Reflection.BindingFlags.NonPublic | System.Reflection.BindingFlags.Instance);
                var servers = (System.Collections.Generic.Dictionary<string, string>?)field?.GetValue(whois);
                Assert.NotNull(servers);
                servers!["local"] = $"localhost:{port}";

                await whois.QueryWhoisServer("EXAMPLE.LOCAL");

                Assert.Equal("example.local", whois.DomainName);
                var expected = response.Replace("\r\n", "\n").Replace("\r", "\n");
                var actual = whois.WhoisData.Replace("\r\n", "\n").Replace("\r", "\n");
                Assert.Equal(expected, actual);
            } finally {
                listener.Stop();
                await serverTask;
            }
        }

        [Fact]
        public async Task ParsesRegistrarAbuseContactInfo() {
            var response = string.Join("\n", new[] {
                "Domain Name: example.sample",
                "Registrar: Example Registrar",
                "Registrar Abuse Contact Email: abuse@example.com",
                "Registrar Abuse Contact Phone: +1.1234567890",
                $"Registry Expiry Date: {DateTime.UtcNow.AddDays(10):yyyy-MM-dd}",
                "Name Server: ns1.example.sample"
            });

            var listener = new System.Net.Sockets.TcpListener(System.Net.IPAddress.Loopback, 0);
            listener.Start();
            var port = ((System.Net.IPEndPoint)listener.LocalEndpoint).Port;
            var serverTask = System.Threading.Tasks.Task.Run(async () => {
                using var client = await listener.AcceptTcpClientAsync();
                using var stream = client.GetStream();
                using var reader = new System.IO.StreamReader(stream);
                await reader.ReadLineAsync();
                using var writer = new System.IO.StreamWriter(stream) { AutoFlush = true };
                await writer.WriteAsync(response);
            });

            try {
                var whois = new WhoisAnalysis();
                var field = typeof(WhoisAnalysis).GetField("WhoisServers", System.Reflection.BindingFlags.NonPublic | System.Reflection.BindingFlags.Instance);
                var servers = (System.Collections.Generic.Dictionary<string, string>?)field?.GetValue(whois);
                Assert.NotNull(servers);
                var lockField = typeof(WhoisAnalysis).GetField("_whoisServersLock", System.Reflection.BindingFlags.NonPublic | System.Reflection.BindingFlags.Instance);
                var lockObj = lockField?.GetValue(whois);
                Assert.NotNull(lockObj);
                lock (lockObj!) {
                    servers!["sample"] = $"localhost:{port}";
                }

                await whois.QueryWhoisServer("example.sample");

                Assert.Equal("abuse@example.com", whois.RegistrarAbuseEmail);
                Assert.Equal("+1.1234567890", whois.RegistrarAbusePhone);
                Assert.True(whois.ExpiresSoon);
                Assert.False(whois.IsExpired);
            } finally {
                listener.Stop();
                await serverTask;
            }
        }

        [Fact]
        public async Task ParsesRegistrarLicense() {
            var response = string.Join("\n", new[] {
                "Domain Name: license.sample",
                "Registrar: Example Registrar",
                "Registrar License: XYZ-123",
                "Name Server: ns1.license.sample"
            });

            var listener = new System.Net.Sockets.TcpListener(System.Net.IPAddress.Loopback, 0);
            listener.Start();
            var port = ((System.Net.IPEndPoint)listener.LocalEndpoint).Port;
            var serverTask = System.Threading.Tasks.Task.Run(async () => {
                using var client = await listener.AcceptTcpClientAsync();
                using var stream = client.GetStream();
                using var reader = new System.IO.StreamReader(stream);
                await reader.ReadLineAsync();
                using var writer = new System.IO.StreamWriter(stream) { AutoFlush = true };
                await writer.WriteAsync(response);
            });

            try {
                var whois = new WhoisAnalysis();
                var field = typeof(WhoisAnalysis).GetField("WhoisServers", System.Reflection.BindingFlags.NonPublic | System.Reflection.BindingFlags.Instance);
                var servers = (System.Collections.Generic.Dictionary<string, string>?)field?.GetValue(whois);
                Assert.NotNull(servers);
                var lockField = typeof(WhoisAnalysis).GetField("_whoisServersLock", System.Reflection.BindingFlags.NonPublic | System.Reflection.BindingFlags.Instance);
                var lockObj = lockField?.GetValue(whois);
                Assert.NotNull(lockObj);
                lock (lockObj!) {
                    servers!["sample"] = $"localhost:{port}";
                }

                await whois.QueryWhoisServer("license.sample");

                Assert.Equal("XYZ-123", whois.RegistrarLicense);
            } finally {
                listener.Stop();
                await serverTask;
            }
        }

        [Fact]
        public async Task SetsExpiredFlagWhenDatePast() {
            var response = string.Join("\n", new[] {
                "Domain Name: expired.sample",
                $"Registry Expiry Date: {DateTime.UtcNow.AddDays(-1):yyyy-MM-dd}",
                "Registrar: Example Registrar"
            });

            var listener = new System.Net.Sockets.TcpListener(System.Net.IPAddress.Loopback, 0);
            listener.Start();
            var port = ((System.Net.IPEndPoint)listener.LocalEndpoint).Port;
            var serverTask = System.Threading.Tasks.Task.Run(async () => {
                using var client = await listener.AcceptTcpClientAsync();
                using var stream = client.GetStream();
                using var reader = new System.IO.StreamReader(stream);
                await reader.ReadLineAsync();
                using var writer = new System.IO.StreamWriter(stream) { AutoFlush = true };
                await writer.WriteAsync(response);
            });

            try {
                var whois = new WhoisAnalysis();
                var field = typeof(WhoisAnalysis).GetField("WhoisServers", System.Reflection.BindingFlags.NonPublic | System.Reflection.BindingFlags.Instance);
                var servers = (System.Collections.Generic.Dictionary<string, string>?)field?.GetValue(whois);
                Assert.NotNull(servers);
                var lockField = typeof(WhoisAnalysis).GetField("_whoisServersLock", System.Reflection.BindingFlags.NonPublic | System.Reflection.BindingFlags.Instance);
                var lockObj = lockField?.GetValue(whois);
                Assert.NotNull(lockObj);
                lock (lockObj!) {
                    servers!["sample"] = $"localhost:{port}";
                }

                await whois.QueryWhoisServer("expired.sample");

                Assert.True(whois.IsExpired);
                Assert.False(whois.ExpiresSoon);
            } finally {
                listener.Stop();
                await serverTask;
            }
        }

        [Fact]
        public async Task QueryMultipleDomainsConcurrently() {
            var response1 = "Domain Name: example.one";
            var response2 = "Domain Name: example.two";

            var listener1 = new System.Net.Sockets.TcpListener(System.Net.IPAddress.Loopback, 0);
            listener1.Start();
            var port1 = ((System.Net.IPEndPoint)listener1.LocalEndpoint).Port;
            var serverTask1 = System.Threading.Tasks.Task.Run(async () => {
                using var client = await listener1.AcceptTcpClientAsync();
                using var stream = client.GetStream();
                using var reader = new System.IO.StreamReader(stream);
                await reader.ReadLineAsync();
                using var writer = new System.IO.StreamWriter(stream) { AutoFlush = true };
                await writer.WriteAsync(response1);
            });

            var listener2 = new System.Net.Sockets.TcpListener(System.Net.IPAddress.Loopback, 0);
            listener2.Start();
            var port2 = ((System.Net.IPEndPoint)listener2.LocalEndpoint).Port;
            var serverTask2 = System.Threading.Tasks.Task.Run(async () => {
                using var client = await listener2.AcceptTcpClientAsync();
                using var stream = client.GetStream();
                using var reader = new System.IO.StreamReader(stream);
                await reader.ReadLineAsync();
                using var writer = new System.IO.StreamWriter(stream) { AutoFlush = true };
                await writer.WriteAsync(response2);
            });

            List<WhoisAnalysis> results;
            try {
                var whois = new WhoisAnalysis();
                var field = typeof(WhoisAnalysis).GetField("WhoisServers", System.Reflection.BindingFlags.NonPublic | System.Reflection.BindingFlags.Instance);
                var servers = (System.Collections.Generic.Dictionary<string, string>?)field?.GetValue(whois);
                Assert.NotNull(servers);
                var lockField = typeof(WhoisAnalysis).GetField("_whoisServersLock", System.Reflection.BindingFlags.NonPublic | System.Reflection.BindingFlags.Instance);
                var lockObj = lockField?.GetValue(whois);
                Assert.NotNull(lockObj);
                lock (lockObj!) {
                    servers!["one"] = $"localhost:{port1}";
                    servers!["two"] = $"localhost:{port2}";
                }

                results = await whois.QueryWhoisServers(["example.one", "example.two"]);
            } finally {
                listener1.Stop();
                listener2.Stop();
                await System.Threading.Tasks.Task.WhenAll(serverTask1, serverTask2);
            }

            Assert.Equal(2, results.Count);
            var r1 = results.Single(r => r.DomainName == "example.one");
            var r2 = results.Single(r => r.DomainName == "example.two");
            Assert.Equal(response1, r1.WhoisData.Trim());
            Assert.Equal(response2, r2.WhoisData.Trim());
        }

        [Fact]
        public async Task ParsesRegistrarLockStatus() {
            var response = string.Join("\n", new[] {
                "Domain Name: locked.sample",
                $"Registry Expiry Date: {DateTime.UtcNow.AddDays(60):yyyy-MM-dd}",
                "Domain Status: clientTransferProhibited"
            });

            var listener = new System.Net.Sockets.TcpListener(System.Net.IPAddress.Loopback, 0);
            listener.Start();
            var port = ((System.Net.IPEndPoint)listener.LocalEndpoint).Port;
            var serverTask = System.Threading.Tasks.Task.Run(async () => {
                using var client = await listener.AcceptTcpClientAsync();
                using var stream = client.GetStream();
                using var reader = new System.IO.StreamReader(stream);
                await reader.ReadLineAsync();
                using var writer = new System.IO.StreamWriter(stream) { AutoFlush = true };
                await writer.WriteAsync(response);
            });

            try {
                var whois = new WhoisAnalysis();
                var field = typeof(WhoisAnalysis).GetField("WhoisServers", System.Reflection.BindingFlags.NonPublic | System.Reflection.BindingFlags.Instance);
                var servers = (System.Collections.Generic.Dictionary<string, string>?)field?.GetValue(whois);
                Assert.NotNull(servers);
                var lockField = typeof(WhoisAnalysis).GetField("_whoisServersLock", System.Reflection.BindingFlags.NonPublic | System.Reflection.BindingFlags.Instance);
                var lockObj = lockField?.GetValue(whois);
                Assert.NotNull(lockObj);
                lock (lockObj!) {
                    servers!["sample"] = $"localhost:{port}";
                }

                await whois.QueryWhoisServer("locked.sample");

                Assert.True(whois.RegistrarLocked);
            } finally {
                listener.Stop();
                await serverTask;
            }
        }

        [Fact]
        public async Task DetectsPrivacyProtection() {
            var response = string.Join("\n", new[] {
                "Domain Name: privacy.sample",
                "Registrant Name: REDACTED FOR PRIVACY",
                "Registrar: Example Registrar"
            });

            var listener = new System.Net.Sockets.TcpListener(System.Net.IPAddress.Loopback, 0);
            listener.Start();
            var port = ((System.Net.IPEndPoint)listener.LocalEndpoint).Port;
            var serverTask = System.Threading.Tasks.Task.Run(async () => {
                using var client = await listener.AcceptTcpClientAsync();
                using var stream = client.GetStream();
                using var reader = new System.IO.StreamReader(stream);
                await reader.ReadLineAsync();
                using var writer = new System.IO.StreamWriter(stream) { AutoFlush = true };
                await writer.WriteAsync(response);
            });

            try {
                var whois = new WhoisAnalysis();
                var field = typeof(WhoisAnalysis).GetField("WhoisServers", System.Reflection.BindingFlags.NonPublic | System.Reflection.BindingFlags.Instance);
                var servers = (System.Collections.Generic.Dictionary<string, string>?)field?.GetValue(whois);
                Assert.NotNull(servers);
                var lockField = typeof(WhoisAnalysis).GetField("_whoisServersLock", System.Reflection.BindingFlags.NonPublic | System.Reflection.BindingFlags.Instance);
                var lockObj = lockField?.GetValue(whois);
                Assert.NotNull(lockObj);
                lock (lockObj!) {
                    servers!["sample"] = $"localhost:{port}";
                }

                await whois.QueryWhoisServer("privacy.sample");

                Assert.True(whois.PrivacyProtected);
            } finally {
                listener.Stop();
                await serverTask;
            }
        }

        [Fact]
        public async Task DetectsNoPrivacyWhenAbsent() {
            var response = string.Join("\n", new[] {
                "Domain Name: noprive.sample",
                "Registrar: Example Registrar"
            });

            var listener = new System.Net.Sockets.TcpListener(System.Net.IPAddress.Loopback, 0);
            listener.Start();
            var port = ((System.Net.IPEndPoint)listener.LocalEndpoint).Port;
            var serverTask = System.Threading.Tasks.Task.Run(async () => {
                using var client = await listener.AcceptTcpClientAsync();
                using var stream = client.GetStream();
                using var reader = new System.IO.StreamReader(stream);
                await reader.ReadLineAsync();
                using var writer = new System.IO.StreamWriter(stream) { AutoFlush = true };
                await writer.WriteAsync(response);
            });

            try {
                var whois = new WhoisAnalysis();
                var field = typeof(WhoisAnalysis).GetField("WhoisServers", System.Reflection.BindingFlags.NonPublic | System.Reflection.BindingFlags.Instance);
                var servers = (System.Collections.Generic.Dictionary<string, string>?)field?.GetValue(whois);
                Assert.NotNull(servers);
                var lockField = typeof(WhoisAnalysis).GetField("_whoisServersLock", System.Reflection.BindingFlags.NonPublic | System.Reflection.BindingFlags.Instance);
                var lockObj = lockField?.GetValue(whois);
                Assert.NotNull(lockObj);
                lock (lockObj!) {
                    servers!["sample"] = $"localhost:{port}";
                }

                await whois.QueryWhoisServer("noprive.sample");

                Assert.False(whois.PrivacyProtected);
            } finally {
                listener.Stop();
                await serverTask;
            }
        }

        [Fact]
        public async Task RespectsExpirationWarningThreshold() {
            var response = string.Join("\n", new[] {
                "Domain Name: warn.sample",
                $"Registry Expiry Date: {DateTime.UtcNow.AddDays(15):yyyy-MM-dd}",
                "Registrar: Example Registrar"
            });

            var listener = new System.Net.Sockets.TcpListener(System.Net.IPAddress.Loopback, 0);
            listener.Start();
            var port = ((System.Net.IPEndPoint)listener.LocalEndpoint).Port;
            var serverTask = System.Threading.Tasks.Task.Run(async () => {
                using var client = await listener.AcceptTcpClientAsync();
                using var stream = client.GetStream();
                using var reader = new System.IO.StreamReader(stream);
                await reader.ReadLineAsync();
                using var writer = new System.IO.StreamWriter(stream) { AutoFlush = true };
                await writer.WriteAsync(response);
            });

            try {
                var whois = new WhoisAnalysis { ExpirationWarningThreshold = TimeSpan.FromDays(10) };
                var field = typeof(WhoisAnalysis).GetField("WhoisServers", System.Reflection.BindingFlags.NonPublic | System.Reflection.BindingFlags.Instance);
                var servers = (System.Collections.Generic.Dictionary<string, string>?)field?.GetValue(whois);
                Assert.NotNull(servers);
                var lockField = typeof(WhoisAnalysis).GetField("_whoisServersLock", System.Reflection.BindingFlags.NonPublic | System.Reflection.BindingFlags.Instance);
                var lockObj = lockField?.GetValue(whois);
                Assert.NotNull(lockObj);
                lock (lockObj!) {
                    servers!["sample"] = $"localhost:{port}";
                }

                await whois.QueryWhoisServer("warn.sample");

                Assert.False(whois.ExpiresSoon);
            } finally {
                listener.Stop();
                await serverTask;
            }

            // second query with longer threshold
            listener = new System.Net.Sockets.TcpListener(System.Net.IPAddress.Loopback, 0);
            listener.Start();
            port = ((System.Net.IPEndPoint)listener.LocalEndpoint).Port;
            serverTask = System.Threading.Tasks.Task.Run(async () => {
                using var client = await listener.AcceptTcpClientAsync();
                using var stream = client.GetStream();
                using var reader = new System.IO.StreamReader(stream);
                await reader.ReadLineAsync();
                using var writer = new System.IO.StreamWriter(stream) { AutoFlush = true };
                await writer.WriteAsync(response);
            });

            try {
                var whois = new WhoisAnalysis { ExpirationWarningThreshold = TimeSpan.FromDays(20) };
                var field = typeof(WhoisAnalysis).GetField("WhoisServers", System.Reflection.BindingFlags.NonPublic | System.Reflection.BindingFlags.Instance);
                var servers = (System.Collections.Generic.Dictionary<string, string>?)field?.GetValue(whois);
                Assert.NotNull(servers);
                var lockField = typeof(WhoisAnalysis).GetField("_whoisServersLock", System.Reflection.BindingFlags.NonPublic | System.Reflection.BindingFlags.Instance);
                var lockObj = lockField?.GetValue(whois);
                Assert.NotNull(lockObj);
                lock (lockObj!) {
                    servers!["sample"] = $"localhost:{port}";
                }

                await whois.QueryWhoisServer("warn.sample");

                Assert.True(whois.ExpiresSoon);
            } finally {
                listener.Stop();
                await serverTask;
            }
        }

        [Fact]
        public async Task QueryIpWhoisParsesData() {
            var response = string.Join("\n", new[] {
                "NetRange: 198.51.100.0 - 198.51.100.255",
                "origin: AS64496"
            });

            var listener = new System.Net.Sockets.TcpListener(System.Net.IPAddress.Loopback, 0);
            listener.Start();
            var port = ((System.Net.IPEndPoint)listener.LocalEndpoint).Port;
            var serverTask = System.Threading.Tasks.Task.Run(async () => {
                using var client = await listener.AcceptTcpClientAsync();
                using var stream = client.GetStream();
                using var reader = new System.IO.StreamReader(stream);
                await reader.ReadLineAsync();
                using var writer = new System.IO.StreamWriter(stream) { AutoFlush = true };
                await writer.WriteAsync(response);
            });

            try {
                var whois = new WhoisAnalysis();
                var field = typeof(WhoisAnalysis).GetField("IpWhoisServers", System.Reflection.BindingFlags.NonPublic | System.Reflection.BindingFlags.Instance);
                var servers = (System.Collections.Generic.List<string>?)field?.GetValue(whois);
                Assert.NotNull(servers);
                var lockField = typeof(WhoisAnalysis).GetField("_ipWhoisServersLock", System.Reflection.BindingFlags.NonPublic | System.Reflection.BindingFlags.Instance);
                var lockObj = lockField?.GetValue(whois);
                Assert.NotNull(lockObj);
                lock (lockObj!) {
                    servers!.Clear();
                    servers.Add($"127.0.0.1:{port}");
                }

                var (allocation, asn) = await whois.QueryIpWhois("198.51.100.25");

                Assert.Equal("198.51.100.0 - 198.51.100.255", allocation);
                Assert.Equal("AS64496", asn);
            } finally {
                listener.Stop();
                await serverTask;
            }
        }

        [Fact]
<<<<<<< HEAD
        public async Task QueryIanaParsesData() {
            var json = "{\"entities\":[{\"handle\":\"99\",\"roles\":[\"registrar\"]}],\"events\":[{\"eventAction\":\"registration\",\"eventDate\":\"2024-01-02T00:00:00Z\"}]}";

            var whois = new WhoisAnalysis { IanaQueryOverride = _ => Task.FromResult(json) };

            await whois.QueryIana("example.com");

            Assert.Equal("99", whois.RegistrarId);
            Assert.Equal("2024-01-02T00:00:00Z", whois.CreationDate);
=======
        public async Task LogsServerAndDomainOnError() {
            var listener = new System.Net.Sockets.TcpListener(System.Net.IPAddress.Loopback, 0);
            listener.Start();
            var port = ((System.Net.IPEndPoint)listener.LocalEndpoint).Port;
            listener.Stop();

            var loggerField = typeof(WhoisAnalysis).GetField("_logger", System.Reflection.BindingFlags.NonPublic | System.Reflection.BindingFlags.Static);
            var logger = (InternalLogger?)loggerField?.GetValue(null);
            Assert.NotNull(logger);

            LogEventArgs? eventArgs = null;
            void Handler(object? sender, LogEventArgs e) => eventArgs = e;
            logger!.OnErrorMessage += Handler;

            var whois = new WhoisAnalysis();
            var serversField = typeof(WhoisAnalysis).GetField("WhoisServers", System.Reflection.BindingFlags.NonPublic | System.Reflection.BindingFlags.Instance);
            var servers = (System.Collections.Generic.Dictionary<string, string>?)serversField?.GetValue(whois);
            Assert.NotNull(servers);
            var lockField = typeof(WhoisAnalysis).GetField("_whoisServersLock", System.Reflection.BindingFlags.NonPublic | System.Reflection.BindingFlags.Instance);
            var lockObj = lockField?.GetValue(whois);
            Assert.NotNull(lockObj);
            lock (lockObj!) {
                servers!["sample"] = $"127.0.0.1:{port}";
            }

            await whois.QueryWhoisServer("example.sample", default);

            logger.OnErrorMessage -= Handler;

            Assert.NotNull(eventArgs);
            Assert.Contains($"127.0.0.1:{port}", eventArgs!.FullMessage);
            Assert.Contains("example.sample", eventArgs.FullMessage);
>>>>>>> 76785384
        }
    }
}<|MERGE_RESOLUTION|>--- conflicted
+++ resolved
@@ -525,7 +525,6 @@
         }
 
         [Fact]
-<<<<<<< HEAD
         public async Task QueryIanaParsesData() {
             var json = "{\"entities\":[{\"handle\":\"99\",\"roles\":[\"registrar\"]}],\"events\":[{\"eventAction\":\"registration\",\"eventDate\":\"2024-01-02T00:00:00Z\"}]}";
 
@@ -535,7 +534,9 @@
 
             Assert.Equal("99", whois.RegistrarId);
             Assert.Equal("2024-01-02T00:00:00Z", whois.CreationDate);
-=======
+        }
+      
+        [Fact]
         public async Task LogsServerAndDomainOnError() {
             var listener = new System.Net.Sockets.TcpListener(System.Net.IPAddress.Loopback, 0);
             listener.Start();
@@ -568,7 +569,6 @@
             Assert.NotNull(eventArgs);
             Assert.Contains($"127.0.0.1:{port}", eventArgs!.FullMessage);
             Assert.Contains("example.sample", eventArgs.FullMessage);
->>>>>>> 76785384
         }
     }
 }