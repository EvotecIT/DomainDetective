--- conflicted
+++ resolved
@@ -98,11 +98,10 @@
         <None Include="Data/tlsrpt.json">
             <CopyToOutputDirectory>PreserveNewest</CopyToOutputDirectory>
         </None>
-<<<<<<< HEAD
         <None Include="Data/uriports-headers.txt">
-=======
+            <CopyToOutputDirectory>PreserveNewest</CopyToOutputDirectory>
+        </None>
         <None Include="Data/tlsrpt-invalid.json">
->>>>>>> 5b7721dc
             <CopyToOutputDirectory>PreserveNewest</CopyToOutputDirectory>
         </None>
     </ItemGroup>
