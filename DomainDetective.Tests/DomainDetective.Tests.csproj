--- conflicted
+++ resolved
@@ -81,14 +81,13 @@
         <None Include="Data/weak.pem">
             <CopyToOutputDirectory>PreserveNewest</CopyToOutputDirectory>
         </None>
-<<<<<<< HEAD
         <None Include="Data/dmarc1.xml">
             <CopyToOutputDirectory>PreserveNewest</CopyToOutputDirectory>
         </None>
         <None Include="Data/dmarc2.xml">
-=======
+            <CopyToOutputDirectory>PreserveNewest</CopyToOutputDirectory>
+        </None>
         <None Include="Data/vmc.pem">
->>>>>>> 0b23ffb0
             <CopyToOutputDirectory>PreserveNewest</CopyToOutputDirectory>
         </None>
         <None Include="Data/tlsrpt.json">
