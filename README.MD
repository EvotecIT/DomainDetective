--- conflicted
+++ resolved
@@ -11,13 +11,8 @@
 - [x] Verify DMARC
 - [x] Verify DKIM
 - [x] Verify CAA
-<<<<<<< HEAD
 - [x] Verify NS Records
-- [ ] Verify SOA Records
-=======
-- [ ] Verify NS Records
 - [x] Verify SOA Records
->>>>>>> eb9782f1
 - [ ] Verify MX Records
 - [ ] Verify DNSSEC
 - [x] Verify DANE/TLSA
